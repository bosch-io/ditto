--- conflicted
+++ resolved
@@ -79,14 +79,11 @@
             <artifactId>kamon-core_${scala.version}</artifactId>
         </dependency>
 
-<<<<<<< HEAD
-=======
         <dependency>
             <groupId>com.github.ben-manes.caffeine</groupId>
             <artifactId>caffeine</artifactId>
         </dependency>
 
->>>>>>> 3a0d55cb
         <!-- test dependencies -->
         <dependency>
             <groupId>ch.qos.logback</groupId>
