--- conflicted
+++ resolved
@@ -163,9 +163,6 @@
             - name: PROMETHEUS_PORT
               value: "{{ .Values.global.prometheus.port }}"
             {{- end }}
-<<<<<<< HEAD
-            - name: PEKKO_PERSISTENCE_MONGO_JOURNAL_WRITE_CONCERN
-=======
             - name: REMOTE_MAX_FRAMESIZE
               value: "{{ .Values.global.limits.akkaClusterMaxFramesize }}"
             - name: LIMITS_THINGS_MAX_SIZE
@@ -180,8 +177,7 @@
               value: "{{ .Values.global.limits.maxHeadersSize }}"
             - name: LIMITS_MESSAGES_AUTH_SUBJECTS_COUNT
               value: "{{ .Values.global.limits.maxAuthSubjectsCount }}"
-            - name: AKKA_PERSISTENCE_MONGO_JOURNAL_WRITE_CONCERN
->>>>>>> d76b94f2
+            - name: PEKKO_PERSISTENCE_MONGO_JOURNAL_WRITE_CONCERN
               value: "{{ .Values.connectivity.config.mongodb.journalWriteConcern }}"
             - name: PEKKO_PERSISTENCE_MONGO_SNAPS_WRITE_CONCERN
               value: "{{ .Values.connectivity.config.mongodb.snapsWriteConcern }}"
