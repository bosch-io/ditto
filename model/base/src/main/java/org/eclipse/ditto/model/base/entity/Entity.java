--- conflicted
+++ resolved
@@ -67,21 +67,20 @@
     Optional<Instant> getModified();
 
     /**
-<<<<<<< HEAD
+     * Returns the created timestamp of this entity.
+     *
+     * @return the timestamp.
+     * @since 1.2.0
+     */
+    Optional<Instant> getCreated();
+
+    /**
      * Returns the metadata of this entity.
      *
      * @return the metadata.
      * @since 1.2.0
      */
     Optional<Metadata> getMetadata();
-=======
-     * Returns the created timestamp of this entity.
-     *
-     * @return the timestamp.
-     * @since 1.2.0
-     */
-    Optional<Instant> getCreated();
->>>>>>> 0114d534
 
     /**
      * Returns whether this entity is deleted.
