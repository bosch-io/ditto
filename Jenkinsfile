--- conflicted
+++ resolved
@@ -9,25 +9,6 @@
     checkout scm
   }
 
-<<<<<<< HEAD
-  stage('set version to ${theBranch}') {
-    withMaven(
-      maven: 'maven-3.5.2',
-      mavenLocalRepo: theMvnRepo) {
-
-      sh "mvn versions:set -DnewVersion=0-${theBranch}-SNAPSHOT"
-    }
-  }
-
-  stage('Build') {
-    withMaven(
-      maven: 'maven-3.5.2',
-      mavenLocalRepo: theMvnRepo) {
-
-      sh "mvn clean deploy javadoc:jar source:jar-no-fork" +
-              " -T16 --batch-mode --errors" +
-              " -Pbuild-documentation,internal-repos -DcreateJavadoc=true"
-=======
   stage('Build') {
     withMaven(
       maven: 'maven-3.3.9',
@@ -37,7 +18,6 @@
               " -T16 --batch-mode --errors" +
               " -Pbuild-documentation,internal-repos -DcreateJavadoc=true" +
               " -Drevision=${theVersion}"
->>>>>>> f5c2b5b2
     }
   }
 }