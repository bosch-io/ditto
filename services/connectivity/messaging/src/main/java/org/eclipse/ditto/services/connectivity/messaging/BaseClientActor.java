--- conflicted
+++ resolved
@@ -950,7 +950,8 @@
         // send to all children (consumers, publishers, except mapping actor)
         getContext().getChildren().forEach(child -> {
             if (!messageMappingProcessorActor.equals(child)) {
-                logger.withCorrelationId(command).debug("Forwarding RetrieveAddressStatus to child <{}>.", child.path());
+                logger.withCorrelationId(command)
+                        .debug("Forwarding RetrieveAddressStatus to child <{}>.", child.path());
                 child.tell(RetrieveAddressStatus.getInstance(), getSender());
             }
         });
@@ -1142,18 +1143,13 @@
         final AbstractActor.ActorContext context = getContext();
 
         // this one throws DittoRuntimeExceptions when the mapper could not be configured
-<<<<<<< HEAD
-        MessageMappingProcessor.of(connectionId(), connection().getConnectionType(),
-                connection().getPayloadMappingDefinition(), actorSystem,
-                connectivityConfig, protocolAdapterProvider, log);
-=======
         MessageMappingProcessor.of(connection.getId(),
+                connection.getConnectionType(),
                 connection.getPayloadMappingDefinition(),
                 context.getSystem(),
                 connectivityConfig,
                 protocolAdapterProvider,
                 logger);
->>>>>>> 52fcea14
         return CompletableFuture.completedFuture(new Status.Success("mapping"));
     }
 
@@ -1170,14 +1166,9 @@
         final MessageMappingProcessor processor;
         try {
             // this one throws DittoRuntimeExceptions when the mapper could not be configured
-<<<<<<< HEAD
             processor = MessageMappingProcessor.of(connection.getId(), connection.getConnectionType(),
                     connection.getPayloadMappingDefinition(),
-                    getContext().getSystem(), connectivityConfig, protocolAdapterProvider, log);
-=======
-            processor = MessageMappingProcessor.of(connection.getId(), connection.getPayloadMappingDefinition(),
                     getContext().getSystem(), connectivityConfig, protocolAdapterProvider, logger);
->>>>>>> 52fcea14
         } catch (final DittoRuntimeException dre) {
             connectionLogger.failure("Failed to start message mapping processor due to: {}.", dre.getMessage());
             logger.info(
