/*
 * Copyright (c) 2019 Contributors to the Eclipse Foundation
 *
 * See the NOTICE file(s) distributed with this work for additional
 * information regarding copyright ownership.
 *
 * This program and the accompanying materials are made available under the
 * terms of the Eclipse Public License 2.0 which is available at
 * http://www.eclipse.org/legal/epl-2.0
 *
 * SPDX-License-Identifier: EPL-2.0
 */
package org.eclipse.ditto.services.connectivity.messaging.mqtt.alpakka;

import java.time.Duration;
import java.util.Collection;
import java.util.HashMap;
import java.util.HashSet;
import java.util.Map;
import java.util.Objects;
import java.util.Optional;
import java.util.Set;
import java.util.concurrent.CompletableFuture;
import java.util.concurrent.CompletionStage;
import java.util.function.BiFunction;

import javax.annotation.Nullable;

import org.eclipse.ditto.model.base.headers.DittoHeaders;
import org.eclipse.ditto.model.connectivity.Connection;
import org.eclipse.ditto.model.connectivity.Source;
import org.eclipse.ditto.services.connectivity.messaging.BaseClientActor;
import org.eclipse.ditto.services.connectivity.messaging.BaseClientData;
import org.eclipse.ditto.services.connectivity.messaging.BaseClientState;
import org.eclipse.ditto.services.connectivity.messaging.config.ConnectionConfig;
import org.eclipse.ditto.services.connectivity.messaging.config.MqttConfig;
import org.eclipse.ditto.services.connectivity.messaging.internal.ClientConnected;
import org.eclipse.ditto.services.connectivity.messaging.internal.ClientDisconnected;
import org.eclipse.ditto.services.connectivity.messaging.internal.ConnectionFailure;
import org.eclipse.ditto.services.connectivity.messaging.internal.ImmutableConnectionFailure;
import org.eclipse.ditto.services.connectivity.messaging.mqtt.alpakka.MqttPublisherActor.RetrieveStatus;

import akka.Done;
import akka.NotUsed;
import akka.actor.ActorRef;
import akka.actor.FSM;
import akka.actor.Props;
import akka.actor.Status;
import akka.japi.Pair;
import akka.japi.pf.FSMStateFunctionBuilder;
import akka.pattern.Patterns;
import akka.stream.ActorMaterializer;
import akka.stream.Graph;
import akka.stream.KillSwitches;
import akka.stream.Outlet;
import akka.stream.SharedKillSwitch;
import akka.stream.SinkShape;
import akka.stream.UniformFanOutShape;
import akka.stream.alpakka.mqtt.MqttMessage;
import akka.stream.javadsl.Balance;
import akka.stream.javadsl.Flow;
import akka.stream.javadsl.GraphDSL;
import akka.stream.javadsl.Keep;
import akka.stream.javadsl.Sink;

/**
 * Actor which handles connection to MQTT 3.1.1 server.
 */
public final class MqttClientActor extends BaseClientActor {

    private SharedKillSwitch consumerKillSwitch;

    private final Map<String, ActorRef> consumerByActorNameWithIndex;
    private final Set<ActorRef> pendingStatusReportsFromStreams;
    private final BiFunction<Connection, DittoHeaders, MqttConnectionFactory> connectionFactoryCreator;
    private final int sourceBufferSize;

    private CompletableFuture<Status.Status> testConnectionFuture = null;
    private CompletableFuture<Status.Status> startConsumersFuture = null;
    private CompletionStage<Done> allStreamsTerminatedFuture = null;
    private MqttConnectionFactory factory;
    private ActorRef mqttPublisherActor;

    @SuppressWarnings("unused")
    MqttClientActor(final Connection connection, final ActorRef conciergeForwarder,
            final BiFunction<Connection, DittoHeaders, MqttConnectionFactory> connectionFactoryCreator) {

        super(connection, conciergeForwarder);
        this.connectionFactoryCreator = connectionFactoryCreator;
        consumerByActorNameWithIndex = new HashMap<>();
        pendingStatusReportsFromStreams = new HashSet<>();

        final ConnectionConfig connectionConfig = connectivityConfig.getConnectionConfig();
        final MqttConfig mqttConfig = connectionConfig.getMqttConfig();
        sourceBufferSize = mqttConfig.getSourceBufferSize();
    }

    @SuppressWarnings("unused") // used by `props` via reflection
    private MqttClientActor(final Connection connection, final ActorRef conciergeForwarder) {

        this(connection, conciergeForwarder, MqttConnectionFactory::of);
    }

    /**
     * Creates Akka configuration object for this actor.
     *
     * @param connection the connection
     * @param conciergeForwarder the actor used to send signals to the concierge service.
     * @return the Akka configuration Props object.
     */
    public static Props props(final Connection connection, final ActorRef conciergeForwarder) {

        return Props.create(MqttClientActor.class, validateConnection(connection), conciergeForwarder);
    }

    private static Connection validateConnection(final Connection connection) {
        // nothing to do so far
        return connection;
    }

    @Override
    protected FSMStateFunctionBuilder<BaseClientState, BaseClientData> inTestingState() {
        return super.inTestingState()
                .event(Status.Status.class, (e, d) -> !Objects.equals(getSender(), getSelf()),
                        this::handleStatusReportFromChildren)
                .event(ClientConnected.class, BaseClientData.class, (event, data) -> {
                    final String url = data.getConnection().getUri();
                    final String message = "mqtt connection to " + url + " established successfully";

                    allocateResourcesOnConnection(event);

                    startPublisherActor()
                            .thenRun(() -> startConsumerActors(event))
                            .thenRun(() -> completeTestConnectionFuture(new Status.Success(message), data))
                            .exceptionally(t -> {
                                final ImmutableConnectionFailure connectionFailure =
                                        new ImmutableConnectionFailure(null, t, "test connection failed");
                                getSelf().tell(connectionFailure, ActorRef.noSender());
                                return null;
                            });

                    return stay();
                })
                .event(ConnectionFailure.class, BaseClientData.class, (event, data) -> {
                    completeTestConnectionFuture(new Status.Failure(event.getFailure().cause()), data);
                    return stay();
                });
    }

    @Override
    protected FSMStateFunctionBuilder<BaseClientState, BaseClientData> inConnectingState() {
        return super.inConnectingState()
                .event(Status.Status.class, this::handleStatusReportFromChildren);
    }

    @Override
    protected CompletionStage<Status.Status> doTestConnection(final Connection connection) {
        if (testConnectionFuture != null) {
            final Exception error = new IllegalStateException("test future exists");
            return CompletableFuture.completedFuture(new Status.Failure(error));
        }
        testConnectionFuture = new CompletableFuture<>();
        connectClient(connection);
        return testConnectionFuture;
    }

    @Override
    protected void allocateResourcesOnConnection(final ClientConnected clientConnected) {
        // nothing to do here; publisher and consumers started already.
    }

    @Override
    protected void doConnectClient(final Connection connection, @Nullable final ActorRef origin) {
        connectClient(connection);
    }

    @Override
    protected void doDisconnectClient(final Connection connection, @Nullable final ActorRef origin) {
        activateConsumerKillSwitch();
        if (allStreamsTerminatedFuture != null) {
            Patterns.pipe(
                    allStreamsTerminatedFuture.thenApply(done ->
                            (ClientDisconnected) () -> Optional.ofNullable(origin)),
                    getContext().dispatcher()
            ).to(getSelf());
        } else {
            self().tell((ClientDisconnected) () -> Optional.ofNullable(origin), origin);
        }
    }

    @Override
    protected ActorRef getPublisherActor() {
        return mqttPublisherActor;
    }

    /**
     * Start MQTT publisher and subscribers, expect "Status.Success" from each of them, then send "ClientConnected" to
     * self.
     *
     * @param connection connection of the publisher and subscribers.
     */
    private void connectClient(final Connection connection) {
        factory = connectionFactoryCreator.apply(connection, stateData().getLastSessionHeaders());
        getSelf().tell((ClientConnected) () -> null, ActorRef.noSender());
    }

    private ActorRef startMqttPublisher(final MqttConnectionFactory factory, final boolean dryRun) {
        log.info("Starting MQTT publisher actor.");
        // ensure no previous publisher stays in memory
        stopChildActor(mqttPublisherActor);
        return startChildActorConflictFree(MqttPublisherActor.ACTOR_NAME,
                MqttPublisherActor.props(connection(), factory, dryRun));
    }

    @Override
    protected CompletionStage<Status.Status> startPublisherActor() {
        mqttPublisherActor = startMqttPublisher(factory, isDryRun());
        return Patterns.ask(mqttPublisherActor, RetrieveStatus.RETRIEVE_STATUS, Duration.ofSeconds(1))
                .thenApply(o -> DONE);
    }

    @Override
    protected CompletionStage<Status.Status> startConsumerActors(final ClientConnected clientConnected) {
        // start consumers
        startConsumersFuture = new CompletableFuture<>();
        allStreamsTerminatedFuture = CompletableFuture.completedFuture(Done.done());
        if (isConsuming()) {
            // start new KillSwitch for the next batch of consumers
            refreshConsumerKillSwitch(KillSwitches.shared("consumerKillSwitch"));
            connection().getSources().forEach(source ->
                    allStreamsTerminatedFuture = allStreamsTerminatedFuture.thenCompose(done ->
                            startMqttConsumers(factory, getMessageMappingProcessorActor(), source, isDryRun())
                    )
            );
        } else {
            log.info("Not starting consumption because there is no source.");
            startConsumersFuture.complete(DONE);
        }
        return startConsumersFuture;
    }

    private CompletionStage<Done> startMqttConsumers(final MqttConnectionFactory factory,
            final ActorRef messageMappingProcessorActor,
            final Source source,
            final boolean dryRun) {

        CompletionStage<Done> allStreamsTerminatedFuture = CompletableFuture.completedFuture(Done.done());

        if (source.getConsumerCount() <= 0) {
            log.info("source #{} has {} consumer - not starting stream", source.getIndex(), source.getConsumerCount());
            return allStreamsTerminatedFuture;
        }

        for (int i = 0; i < source.getConsumerCount(); i++) {

            log.debug("Starting {}. consumer actor for source <{}> on connection <{}> with payload mapping {}.", i,
                    source.getIndex(),
                    factory.connectionId(), source.getPayloadMapping());

            final String uniqueSuffix = getUniqueSourceSuffix(source.getIndex(), i);
            final String actorNamePrefix = MqttConsumerActor.ACTOR_NAME_PREFIX + uniqueSuffix;

            final Props mqttConsumerActorProps =
<<<<<<< HEAD
                    MqttConsumerActor.props(connectionId(), messageMappingProcessorActor, source, dryRun,
                            String.join(";", source.getAddresses()));
=======
                    MqttConsumerActor.props(connectionId(), messageMappingProcessorActor,
                            source.getAuthorizationContext(),
                            source.getEnforcement().orElse(null),
                            dryRun, String.join(";", source.getAddresses()),
                            source.getPayloadMapping());
>>>>>>> 323c2213
            final ActorRef mqttConsumerActor = startChildActorConflictFree(actorNamePrefix, mqttConsumerActorProps);

            consumerByActorNameWithIndex.put(actorNamePrefix, mqttConsumerActor);
        }

        // failover implemented by factory
        final akka.stream.javadsl.Source<MqttMessage, CompletionStage<Done>> mqttStreamSource =
                factory.newSource(source, sourceBufferSize);

        final Graph<SinkShape<MqttMessage>, NotUsed> consumerLoadBalancer =
                createConsumerLoadBalancer(consumerByActorNameWithIndex.values());

        final Sink<MqttMessage, CompletionStage<Done>> messageSinkWithCompletionReport =
                Flow.fromSinkAndSourceCoupled(consumerLoadBalancer,
                        akka.stream.javadsl.Source.fromCompletionStage(new CompletableFuture<>()))
                        .toMat(Sink.ignore(), Keep.right());

        final Pair<CompletionStage<Done>, CompletionStage<Done>> futurePair =
                mqttStreamSource.viaMat(consumerKillSwitch.flow(), Keep.left())
                        .toMat(messageSinkWithCompletionReport, Keep.both())
                        .run(ActorMaterializer.create(getContext()));

        final CompletionStage<Done> subscriptionInitialized = futurePair.first();
        // append stream completion to the future
        allStreamsTerminatedFuture =
                allStreamsTerminatedFuture.thenCompose(done -> futurePair.second().exceptionally(error -> Done.done()));

        // consumerCount > 0 because the early return did not trigger
        final ActorRef firstConsumer = consumerByActorNameWithIndex.values().iterator().next();
        final ActorRef self = getSelf();
        pendingStatusReportsFromStreams.add(firstConsumer);
        subscriptionInitialized.handle((done, error) -> {
            final Collection<String> sourceAddresses = source.getAddresses();
            if (error == null) {
                connectionLogger.success("Subscriptions {0} initialized successfully.", sourceAddresses);
                log.info("Subscriptions {} initialized successfully", sourceAddresses);
                self.tell(new Status.Success(done), firstConsumer);
            } else {
                log.info("Subscriptions {} failed due to {}: {}", sourceAddresses,
                        error.getClass().getCanonicalName(), error.getMessage());
                self.tell(new ImmutableConnectionFailure(null, error, "subscriptions"), firstConsumer);
            }
            return done;
        });

        return allStreamsTerminatedFuture;
    }

    private static String getUniqueSourceSuffix(final int sourceIndex, final int consumerIndex) {
        return sourceIndex + "-" + consumerIndex;
    }

    @Override
    protected void cleanupResourcesForConnection() {
        pendingStatusReportsFromStreams.clear();
        activateConsumerKillSwitch();
        stopCommandConsumers();
        stopChildActor(mqttPublisherActor);
    }

    private void activateConsumerKillSwitch() {
        refreshConsumerKillSwitch(null);
    }

    private void refreshConsumerKillSwitch(@Nullable final SharedKillSwitch nextKillSwitch) {
        if (consumerKillSwitch != null) {
            log.info("Closing consumers stream.");
            consumerKillSwitch.shutdown();
        }
        consumerKillSwitch = nextKillSwitch;
    }

    private void stopCommandConsumers() {
        consumerByActorNameWithIndex.forEach((actorNamePrefix, child) -> stopChildActor(child));
        consumerByActorNameWithIndex.clear();
        allStreamsTerminatedFuture = null;
    }

    private FSM.State<BaseClientState, BaseClientData> handleStatusReportFromChildren(final Status.Status status,
            final BaseClientData data) {

        if (pendingStatusReportsFromStreams.contains(getSender())) {
            pendingStatusReportsFromStreams.remove(getSender());
            if (status instanceof Status.Failure) {
                final Status.Failure failure = (Status.Failure) status;
                startConsumersFuture.completeExceptionally(failure.cause());
            } else if (pendingStatusReportsFromStreams.isEmpty()) {
                // all children are ready; this client actor is connected.
                startConsumersFuture.complete(DONE);
            }
        }
        return stay();
    }

    private void completeTestConnectionFuture(final Status.Status testResult, final BaseClientData data) {
        if (testConnectionFuture != null) {
            testConnectionFuture.complete(testResult);
        } else {
            // no future; test failed.
            final Exception exception = new IllegalStateException("test future not found");
            getSelf().tell(new Status.Failure(exception), getSelf());
        }
    }

    private static <T> Graph<SinkShape<T>, NotUsed> createConsumerLoadBalancer(final Collection<ActorRef> routees) {
        return GraphDSL.create(builder -> {
            final UniformFanOutShape<T, T> loadBalancer = builder.add(Balance.create(routees.size()));
            int i = 0;
            for (final ActorRef routee : routees) {
                final Sink<Object, NotUsed> sink = Sink.actorRefWithAck(routee,
                        ConsumerStreamMessage.STREAM_STARTED,
                        ConsumerStreamMessage.STREAM_ACK,
                        ConsumerStreamMessage.STREAM_ENDED,
                        error -> ConsumerStreamMessage.STREAM_ENDED);
                final SinkShape<Object> sinkShape = builder.add(sink);
                final Outlet<T> outlet = loadBalancer.out(i++);
                builder.from(outlet).to(sinkShape);
            }
            return SinkShape.of(loadBalancer.in());
        });
    }

    enum ConsumerStreamMessage {

        STREAM_STARTED,

        STREAM_ACK,

        /**
         * Message for stream completion and stream failure.
         */
        STREAM_ENDED

    }

}<|MERGE_RESOLUTION|>--- conflicted
+++ resolved
@@ -261,16 +261,8 @@
             final String actorNamePrefix = MqttConsumerActor.ACTOR_NAME_PREFIX + uniqueSuffix;
 
             final Props mqttConsumerActorProps =
-<<<<<<< HEAD
                     MqttConsumerActor.props(connectionId(), messageMappingProcessorActor, source, dryRun,
                             String.join(";", source.getAddresses()));
-=======
-                    MqttConsumerActor.props(connectionId(), messageMappingProcessorActor,
-                            source.getAuthorizationContext(),
-                            source.getEnforcement().orElse(null),
-                            dryRun, String.join(";", source.getAddresses()),
-                            source.getPayloadMapping());
->>>>>>> 323c2213
             final ActorRef mqttConsumerActor = startChildActorConflictFree(actorNamePrefix, mqttConsumerActorProps);
 
             consumerByActorNameWithIndex.put(actorNamePrefix, mqttConsumerActor);
