/*
 * Copyright (c) 2017 Contributors to the Eclipse Foundation
 *
 * See the NOTICE file(s) distributed with this work for additional
 * information regarding copyright ownership.
 *
 * This program and the accompanying materials are made available under the
 * terms of the Eclipse Public License 2.0 which is available at
 * http://www.eclipse.org/legal/epl-2.0
 *
 * SPDX-License-Identifier: EPL-2.0
 */
package org.eclipse.ditto.services.connectivity.messaging;

import static org.eclipse.ditto.model.base.common.ConditionChecker.checkNotNull;
import static org.eclipse.ditto.services.connectivity.messaging.BaseClientState.CONNECTED;
import static org.eclipse.ditto.services.connectivity.messaging.BaseClientState.CONNECTING;
import static org.eclipse.ditto.services.connectivity.messaging.BaseClientState.DISCONNECTED;
import static org.eclipse.ditto.services.connectivity.messaging.BaseClientState.DISCONNECTING;
import static org.eclipse.ditto.services.connectivity.messaging.BaseClientState.TESTING;
import static org.eclipse.ditto.services.connectivity.messaging.BaseClientState.UNKNOWN;

import java.io.IOException;
import java.io.UnsupportedEncodingException;
import java.net.InetSocketAddress;
import java.net.Socket;
import java.net.URLEncoder;
import java.nio.charset.StandardCharsets;
import java.text.MessageFormat;
import java.time.Duration;
import java.time.Instant;
import java.util.List;
import java.util.Objects;
import java.util.Optional;
import java.util.concurrent.CompletableFuture;
import java.util.concurrent.CompletionStage;
import java.util.function.Supplier;

import javax.annotation.Nullable;

import org.eclipse.ditto.model.base.exceptions.DittoRuntimeException;
import org.eclipse.ditto.model.base.headers.DittoHeaders;
import org.eclipse.ditto.model.base.headers.WithDittoHeaders;
import org.eclipse.ditto.model.connectivity.Connection;
import org.eclipse.ditto.model.connectivity.ConnectionMetrics;
import org.eclipse.ditto.model.connectivity.ConnectivityModelFactory;
import org.eclipse.ditto.model.connectivity.ConnectivityStatus;
import org.eclipse.ditto.model.connectivity.MappingContext;
import org.eclipse.ditto.model.connectivity.ResourceStatus;
import org.eclipse.ditto.model.connectivity.Source;
import org.eclipse.ditto.model.connectivity.SourceMetrics;
import org.eclipse.ditto.model.connectivity.Target;
import org.eclipse.ditto.model.connectivity.TargetMetrics;
import org.eclipse.ditto.services.connectivity.messaging.internal.ClientConnected;
import org.eclipse.ditto.services.connectivity.messaging.internal.ClientDisconnected;
import org.eclipse.ditto.services.connectivity.messaging.internal.ConnectionFailure;
import org.eclipse.ditto.services.connectivity.messaging.internal.RetrieveAddressStatus;
import org.eclipse.ditto.services.connectivity.messaging.monitoring.logs.ConnectionLogger;
import org.eclipse.ditto.services.connectivity.messaging.monitoring.logs.ConnectionLoggerRegistry;
import org.eclipse.ditto.services.connectivity.messaging.monitoring.logs.InfoProviderFactory;
import org.eclipse.ditto.services.connectivity.messaging.monitoring.metrics.ConnectivityCounterRegistry;
import org.eclipse.ditto.services.connectivity.util.ConfigKeys;
import org.eclipse.ditto.services.connectivity.util.ConnectionLogUtil;
import org.eclipse.ditto.services.connectivity.util.MonitoringConfigReader;
import org.eclipse.ditto.services.models.connectivity.OutboundSignal;
import org.eclipse.ditto.services.utils.akka.LogUtil;
import org.eclipse.ditto.services.utils.config.ConfigUtil;
import org.eclipse.ditto.services.utils.metrics.DittoMetrics;
import org.eclipse.ditto.services.utils.metrics.instruments.gauge.Gauge;
import org.eclipse.ditto.signals.base.Signal;
import org.eclipse.ditto.signals.commands.connectivity.exceptions.ConnectionFailedException;
import org.eclipse.ditto.signals.commands.connectivity.exceptions.ConnectionSignalIllegalException;
import org.eclipse.ditto.signals.commands.connectivity.modify.CheckConnectionLogsActive;
import org.eclipse.ditto.signals.commands.connectivity.modify.CloseConnection;
import org.eclipse.ditto.signals.commands.connectivity.modify.CreateConnection;
import org.eclipse.ditto.signals.commands.connectivity.modify.EnableConnectionLogs;
import org.eclipse.ditto.signals.commands.connectivity.modify.LoggingExpired;
import org.eclipse.ditto.signals.commands.connectivity.modify.OpenConnection;
import org.eclipse.ditto.signals.commands.connectivity.modify.ResetConnectionLogs;
import org.eclipse.ditto.signals.commands.connectivity.modify.ResetConnectionMetrics;
import org.eclipse.ditto.signals.commands.connectivity.modify.TestConnection;
import org.eclipse.ditto.signals.commands.connectivity.query.RetrieveConnectionLogs;
import org.eclipse.ditto.signals.commands.connectivity.query.RetrieveConnectionLogsResponse;
import org.eclipse.ditto.signals.commands.connectivity.query.RetrieveConnectionMetrics;
import org.eclipse.ditto.signals.commands.connectivity.query.RetrieveConnectionMetricsResponse;
import org.eclipse.ditto.signals.commands.connectivity.query.RetrieveConnectionStatus;

import com.typesafe.config.Config;

import akka.actor.AbstractFSM;
import akka.actor.ActorRef;
import akka.actor.FSM;
import akka.actor.Props;
import akka.actor.Status;
import akka.event.DiagnosticLoggingAdapter;
import akka.japi.pf.FSMStateFunctionBuilder;
import akka.routing.DefaultResizer;
import akka.routing.Resizer;
import akka.routing.RoundRobinPool;
import scala.util.Either;
import scala.util.Left;
import scala.util.Right;

/**
 * Base class for ClientActors which implement the connection handling for various connectivity protocols.
 * <p>
 * The actor expects to receive a {@link CreateConnection} command after it was started. If this command is not received
 * within timeout (can be the case when this actor is remotely deployed after the command was sent) the actor requests
 * the required information from ConnectionActor.
 * </p>
 */
public abstract class BaseClientActor extends AbstractFSM<BaseClientState, BaseClientData> {

    protected static final int CONNECTING_TIMEOUT = 10;
    protected static final int TEST_CONNECTION_TIMEOUT = 10;

    private static final int SOCKET_CHECK_TIMEOUT_MS = 2000;

    protected final DiagnosticLoggingAdapter log = LogUtil.obtain(this);
    private final ActorRef conciergeForwarder;
<<<<<<< HEAD
    protected final ConnectionLogger connectionLogger;
    private final ConnectionLoggerRegistry connectionLoggerRegistry;
    private final ConnectivityCounterRegistry connectionCounterRegistry;
=======
    private final Gauge clientGauge;
>>>>>>> cc30fcde

    @Nullable private ActorRef messageMappingProcessorActor;

    // counter for all child actors ever started to disambiguate between them
    private int childActorCount = 0;

    protected BaseClientActor(final Connection connection, final ConnectivityStatus desiredConnectionStatus,
            final ActorRef conciergeForwarder) {

        checkNotNull(connection, "connection");
        ConnectionLogUtil.enhanceLogWithConnectionId(log, connection.getId());

        final Config config = getContext().getSystem().settings().config();
        this.conciergeForwarder = conciergeForwarder;

        final BaseClientData startingData =
                new BaseClientData(connection.getId(), connection, ConnectivityStatus.UNKNOWN,
                        desiredConnectionStatus, "initialized", Instant.now(), null, null);

        final Duration initTimeout = config.getDuration(ConfigKeys.Client.INIT_TIMEOUT);
        final Duration connectingTimeout = Duration.ofSeconds(CONNECTING_TIMEOUT);

        clientGauge = DittoMetrics.gauge("connection_client")
                .tag("id", connection.getId())
                .tag("type", connection.getConnectionType().getName());

        startWith(UNKNOWN, startingData, initTimeout);

        // stable states
        when(UNKNOWN, inUnknownState());
        when(CONNECTED, inConnectedState());
        when(DISCONNECTED, inDisconnectedState());

        // volatile states that time out
        when(CONNECTING, connectingTimeout, inConnectingState());
        when(DISCONNECTING, connectingTimeout, inDisconnectingState());
        when(TESTING, connectingTimeout, inTestingState());

        onTransition(this::onTransition);

        whenUnhandled(inAnyState().anyEvent(this::onUnknownEvent));

        final MonitoringConfigReader monitoringConfig =
                ConfigKeys.Monitoring.fromRawConfig(getContext().system().settings().config());
        this.connectionCounterRegistry = ConnectivityCounterRegistry.fromConfig(monitoringConfig.counter());
        this.connectionLoggerRegistry = ConnectionLoggerRegistry.fromConfig(monitoringConfig.logger());

        this.connectionLoggerRegistry.initForConnection(connection);
        this.connectionCounterRegistry.initForConnection(connection);

        this.connectionLogger = this.connectionLoggerRegistry.forConnection(connection.getId());

        initialize();
    }

    /**
     * Handles {@link TestConnection} commands by returning a CompletionState of {@link akka.actor.Status.Status Status}
     * which may be {@link akka.actor.Status.Success Success} or {@link akka.actor.Status.Failure Failure}.
     *
     * @param connection the Connection to test
     * @return the CompletionStage with the test result
     */
    protected abstract CompletionStage<Status.Status> doTestConnection(final Connection connection);

    /**
     * Allocate resources once this {@code Client} connected successfully.
     *
     * @param clientConnected the ClientConnected message which may be subclassed and thus adding more information
     */
    protected abstract void allocateResourcesOnConnection(final ClientConnected clientConnected);

    /**
     * Clean up everything spawned in {@code allocateResourcesOnConnection}. It should be idempotent.
     */
    protected abstract void cleanupResourcesForConnection();

    /**
     * @return the Actor to use for publishing commandResponses/events.
     */
    protected abstract ActorRef getPublisherActor();

    /**
     * Invoked when this {@code Client} should connect.
     *
     * @param connection the Connection to use for connecting.
     * @param origin the ActorRef which caused the ConnectClient command.
     */
    protected abstract void doConnectClient(final Connection connection, @Nullable final ActorRef origin);

    /**
     * Invoked when this {@code Client} should disconnect.
     *
     * @param connection the Connection to use for disconnecting.
     * @param origin the ActorRef which caused the DisconnectClient command.
     */
    protected abstract void doDisconnectClient(final Connection connection, @Nullable final ActorRef origin);

    /**
     * Release any temporary resources allocated during a connection operation when the operation times out. Do nothing
     * by default.
     *
     * @param state current state of the client actor.
     */
    protected void cleanupFurtherResourcesOnConnectionTimeout(final BaseClientState state) {
        // do nothing by default
    }

    /**
     * Check whether a {@code ClientConnected}, {@code ClientDisconnected} or {@code ConnectionFailed} is up to date.
     * All events are interpreted as up-to-date by default.
     *
     * @param event an event from somewhere.
     * @param state the current actor state.
     * @param sender sender of the event.
     * @return whether the event is up-to-date and should be interpreted.
     */
    protected boolean isEventUpToDate(final Object event, final BaseClientState state, final ActorRef sender) {
        return true;
    }

    /**
     * Creates the handler for messages common to all states.
     * <p>
     * Overwrite and extend by additional matchers.
     * </p>
     *
     * @return an FSM function builder
     */
    protected FSMStateFunctionBuilder<BaseClientState, BaseClientData> inAnyState() {
        return matchEvent(RetrieveConnectionMetrics.class, BaseClientData.class,
                (command, data) -> this.retrieveConnectionMetrics(command))
                .event(RetrieveConnectionStatus.class, BaseClientData.class, this::retrieveConnectionStatus)
                .event(ResetConnectionMetrics.class, BaseClientData.class, this::resetConnectionMetrics)
                .event(EnableConnectionLogs.class, BaseClientData.class,
                        (command, data) -> this.enableConnectionLogs(command))
                .event(RetrieveConnectionLogs.class, BaseClientData.class,
                        (command, data) -> this.retrieveConnectionLogs(command))
                .event(ResetConnectionLogs.class, BaseClientData.class, this::resetConnectionLogs)
                .event(CheckConnectionLogsActive.class, BaseClientData.class,
                        (command, data) -> this.checkLoggingActive(command))
                .event(OutboundSignal.class, BaseClientData.class, (signal, data) -> {
                    handleOutboundSignal(signal);
                    return stay();
                });
    }

    /**
     * @return the optional MessageMappingProcessorActor.
     */
    protected final Optional<ActorRef> getMessageMappingProcessorActor() {
        return Optional.ofNullable(messageMappingProcessorActor);
    }

    /**
     * Escapes the passed actorName in a actorName valid way. Actor name should be a valid URL with ASCII letters, see
     * also {@code akka.actor.ActorPath#isValidPathElement}, therefor we encode the name as an ASCII URL.
     *
     * @param name the actorName to escape.
     * @return the escaped name.
     */
    protected static String escapeActorName(final String name) {
        try {
            return URLEncoder.encode(name, StandardCharsets.US_ASCII.name());
        } catch (final UnsupportedEncodingException e) {
            // should never happen, every JDK must support US_ASCII
            throw new IllegalStateException(e);
        }
    }

    /**
     * Starts a child actor.
     *
     * @param name the Actor's name
     * @param props the Props
     * @return the created ActorRef
     */
    protected final ActorRef startChildActor(final String name, final Props props) {
        log.debug("Starting child actor <{}>.", name);
        final String nameEscaped = escapeActorName(name);
        return getContext().actorOf(props, nameEscaped);
    }

    /**
     * Start a child actor whose name is guaranteed to be different from all other child actors started by this method.
     *
     * @param prefix prefix of the child actor name.
     * @param props props of the child actor.
     * @return the created ActorRef.
     */
    protected final ActorRef startChildActorConflictFree(final String prefix, final Props props) {
        return startChildActor(nextChildActorName(prefix), props);
    }

    /**
     * Stops a child actor.
     *
     * @param name the Actor's name
     */
    protected final void stopChildActor(final String name) {
        final String nameEscaped = escapeActorName(name);
        final Optional<ActorRef> child = getContext().findChild(nameEscaped);
        if (child.isPresent()) {
            log.debug("Stopping child actor <{}>.", nameEscaped);
            getContext().stop(child.get());
        } else {
            log.debug("Cannot stop child actor <{}> because it does not exist.", nameEscaped);
        }
    }

    /**
     * Stops a child actor.
     *
     * @param actor the ActorRef
     */
    protected final void stopChildActor(final ActorRef actor) {
        log.debug("Stopping child actor <{}>.", actor.path());
        getContext().stop(actor);
    }

    /**
     * @return whether this client is consuming at all
     */
    protected final boolean isConsuming() {
        return !connection().getSources().isEmpty();
    }

    /**
     * @return whether this client is publishing at all
     */
    protected final boolean isPublishing() {
        return !connection().getTargets().isEmpty();
    }

    /**
     * @return the currently managed Connection
     */
    protected final Connection connection() {
        return stateData().getConnection();
    }

    /**
     * @return the Connection Id
     */
    protected final String connectionId() {
        return stateData().getConnectionId();
    }

    /**
     * @return the sources configured for this connection or an empty list if no sources were configured.
     */
    protected final List<Source> getSourcesOrEmptyList() {
        return connection().getSources();
    }

    /**
     * @return the targets configured for this connection or an empty list if no targets were configured.
     */
    protected final List<Target> getTargetsOrEmptyList() {
        return connection().getTargets();
    }

    /**
     * Invoked on each transition {@code from} a {@link BaseClientState} {@code to} another.
     * <p>
     * May be extended to react on special transitions.
     * </p>
     *
     * @param from the previous State
     * @param to the next State
     */
    private void onTransition(final BaseClientState from, final BaseClientState to) {
        ConnectionLogUtil.enhanceLogWithConnectionId(log, connectionId());
        log.debug("Transition: {} -> {}", from, to);
        if (to == CONNECTED) {
            clientGauge.increment();
        }
        if (to == DISCONNECTED) {
            clientGauge.decrement();
        }
    }

    private FSMStateFunctionBuilder<BaseClientState, BaseClientData> inUnknownState() {
        return matchEvent(OpenConnection.class, BaseClientData.class, this::openConnection)
                .event(CloseConnection.class, BaseClientData.class, this::closeConnection)
                .event(TestConnection.class, BaseClientData.class, this::testConnection)
                .eventEquals(StateTimeout(), BaseClientData.class, (state, data) -> {
                    if (ConnectivityStatus.OPEN == data.getDesiredConnectionStatus()) {
                        log.info("Did not receive connect command within init-timeout, connecting");
                        final OpenConnection openConnection = OpenConnection.of(connectionId(), DittoHeaders.empty());
                        getSelf().tell(openConnection, getSelf());
                    } else if (ConnectivityStatus.CLOSED == data.getDesiredConnectionStatus()) {
                        log.info(
                                "Did not receive connect command within init-timeout, desired state is closed, going to disconnected state.");
                        return goTo(DISCONNECTED);
                    } else {
                        log.info(
                                "Did not receive connect command within init-timeout, desired state is {}, do nothing.",
                                data.getDesiredConnectionStatus());
                    }
                    return stay(); // handle self-told commands later
                });
    }

    /**
     * Creates the handler for messages in disconnected state. Overwrite and extend by additional matchers.
     *
     * @return an FSM function builder
     */
    protected FSMStateFunctionBuilder<BaseClientState, BaseClientData> inDisconnectedState() {
        return matchEvent(OpenConnection.class, BaseClientData.class, this::openConnection)
                .event(TestConnection.class, BaseClientData.class, this::testConnection);
    }

    /**
     * Creates the handler for messages in connecting state. Overwrite and extend by additional matchers.
     *
     * @return an FSM function builder
     */
    protected FSMStateFunctionBuilder<BaseClientState, BaseClientData> inConnectingState() {
        return matchEventEquals(StateTimeout(), BaseClientData.class, (event, data) -> this.connectionTimedOut(data))
                .event(ConnectionFailure.class, BaseClientData.class, this::connectionFailure)
                .event(ClientConnected.class, BaseClientData.class, this::clientConnected);
    }

    /**
     * Creates the handler for messages in connected state. Overwrite and extend by additional matchers.
     *
     * @return an FSM function builder
     */
    protected FSMStateFunctionBuilder<BaseClientState, BaseClientData> inConnectedState() {
        return matchEvent(CloseConnection.class, BaseClientData.class, this::closeConnection);
    }

    /**
     * Creates the handler for messages in disconnected state. Overwrite and extend by additional matchers.
     *
     * @return an FSM function builder
     */
    protected FSMStateFunctionBuilder<BaseClientState, BaseClientData> inDisconnectingState() {
        return matchEventEquals(StateTimeout(), BaseClientData.class, (event, data) -> this.connectionTimedOut(data))
                .event(ConnectionFailure.class, BaseClientData.class, this::connectionFailure)
                .event(ClientDisconnected.class, BaseClientData.class, this::clientDisconnected);
    }

    /**
     * Creates the handler for messages in testing state. Overwrite and extend by additional matchers.
     *
     * @return an FSM function builder
     */
    protected FSMStateFunctionBuilder<BaseClientState, BaseClientData> inTestingState() {
        return matchEvent(Status.Status.class, (e, d) -> Objects.equals(getSender(), getSelf()),
                (status, data) -> {
                    final Status.Status answerToPublish = getStatusToReport(status);
                    data.getSessionSender().ifPresent(sender -> sender.tell(answerToPublish, getSelf()));
                    return stop();
                })
                .eventEquals(StateTimeout(), BaseClientData.class, (stats, data) -> {
                    log.info("test timed out.");
                    data.getSessionSender().ifPresent(sender -> {
                        final DittoRuntimeException error = ConnectionFailedException.newBuilder(connectionId())
                                .description(String.format("Failed to open requested connection within <%d> seconds!",
                                        TEST_CONNECTION_TIMEOUT))
                                .dittoHeaders(data.getSessionHeaders())
                                .build();
                        sender.tell(new Status.Failure(error), getSelf());
                    });
                    return stop();
                });
    }

    private State<BaseClientState, BaseClientData> onUnknownEvent(final Object event,
            final BaseClientData state) {

        Object message = event;
        if (event instanceof Failure) {
            message = ((Failure) event).cause();
        }
        if (event instanceof Status.Failure) {
            message = ((Status.Failure) event).cause();
        }

        if (message instanceof Throwable) {
            log.error((Throwable) message, "received Exception {} in state {} - status: {} - sender: {}",
                    message,
                    stateName(),
                    state.getConnectionStatus() + ": " + state.getConnectionStatusDetails().orElse(""),
                    getSender());
        } else {
            log.warning("received unknown/unsupported message {} in state {} - status: {} - sender: {}",
                    message,
                    stateName(),
                    state.getConnectionStatus() + ": " + state.getConnectionStatusDetails().orElse(""),
                    getSender());
        }

        final ActorRef sender = getSender();
        if (!Objects.equals(sender, getSelf()) && !Objects.equals(sender, getContext().system().deadLetters())) {
            sender.tell(unhandledExceptionForSignalInState(event, stateName()), getSelf());
        }

        return stay();
    }

    private FSM.State<BaseClientState, BaseClientData> closeConnection(final CloseConnection closeConnection,
            final BaseClientData data) {
        final ActorRef sender = getSender();
        doDisconnectClient(data.getConnection(), sender);
        return goTo(DISCONNECTING).using(setSession(data, sender, closeConnection.getDittoHeaders())
                .setDesiredConnectionStatus(ConnectivityStatus.CLOSED)
                .setConnectionStatusDetails("closing or deleting connection at " + Instant.now()));
    }

    private FSM.State<BaseClientState, BaseClientData> openConnection(final OpenConnection openConnection,
            final BaseClientData data) {

        final ActorRef sender = getSender();
        final Connection connection = data.getConnection();
        final DittoHeaders dittoHeaders = openConnection.getDittoHeaders();
        if (canConnectViaSocket(connection)) {
            doConnectClient(connection, sender);
            return goTo(CONNECTING).using(setSession(data, sender, dittoHeaders));
        } else {
            cleanupResourcesForConnection();
            final DittoRuntimeException error = newConnectionFailedException(data.getConnection(), dittoHeaders);
            sender.tell(new Status.Failure(error), getSelf());
            return goTo(UNKNOWN)
                    .using(data.setConnectionStatus(ConnectivityStatus.FAILED)
                            .setConnectionStatusDetails(error.getMessage())
                            .resetSession());
        }
    }

    private FSM.State<BaseClientState, BaseClientData> testConnection(final TestConnection testConnection,
            final BaseClientData data) {

        final ActorRef self = getSelf();
        final ActorRef sender = getSender();
        final Connection connection = testConnection.getConnection();

        if (!canConnectViaSocket(connection)) {
            final ConnectionFailedException connectionFailedException =
                    newConnectionFailedException(connection, testConnection.getDittoHeaders());
            final Status.Status failure = new Status.Failure(connectionFailedException);
            getSelf().tell(failure, self);
        } else {
            final CompletionStage<Status.Status> connectionStatusStage = doTestConnection(connection);
            final CompletionStage<Status.Status> mappingStatusStage =
                    testMessageMappingProcessor(connection.getMappingContext().orElse(null));

            connectionStatusStage.toCompletableFuture()
                    .thenCombine(mappingStatusStage, (connectionStatus, mappingStatus) -> {
                        if (connectionStatus instanceof Status.Success &&
                                mappingStatus instanceof Status.Success) {
                            return new Status.Success("successfully connected + initialized mapper");
                        } else if (connectionStatus instanceof Status.Failure) {
                            return connectionStatus;
                        } else {
                            return mappingStatus;
                        }
                    })
                    .thenAccept(testStatus -> self.tell(testStatus, self))
                    .exceptionally(error -> {
                        self.tell(new Status.Failure(error), self);
                        return null;
                    });
        }

        return goTo(TESTING)
                .using(setSession(data, sender, testConnection.getDittoHeaders())
                        .setConnection(connection)
                        .setConnectionStatusDetails("Testing connection since " + Instant.now()));
    }

    private FSM.State<BaseClientState, BaseClientData> connectionTimedOut(final BaseClientData data) {

        data.getSessionSender().ifPresent(sender -> {
            final DittoRuntimeException error = ConnectionFailedException.newBuilder(connectionId())
                    .dittoHeaders(data.getSessionHeaders())
                    .build();
            sender.tell(new Status.Failure(error), getSelf());
        });
        cleanupResourcesForConnection();
        cleanupFurtherResourcesOnConnectionTimeout(stateName());

        connectionLogger.failure("Connection timed out.");
        return goTo(UNKNOWN).using(data.resetSession()
                .setConnectionStatus(ConnectivityStatus.FAILED)
                .setConnectionStatusDetails("Connection timed out at " + Instant.now() + " while " + stateName()));
    }

    private State<BaseClientState, BaseClientData> clientConnected(final ClientConnected clientConnected,
            final BaseClientData data) {

        return ifEventUpToDate(clientConnected, () -> {
            ConnectionLogUtil.enhanceLogWithConnectionId(log, connectionId());
            connectionLogger.success("Connection successful.");

            allocateResourcesOnConnection(clientConnected);
            data.getSessionSender().ifPresent(origin -> origin.tell(new Status.Success(CONNECTED), getSelf()));
            return goTo(CONNECTED).using(data.resetSession()
                    .setConnectionStatus(ConnectivityStatus.OPEN)
                    .setConnectionStatusDetails("Connected at " + Instant.now()));
        });
    }

    private State<BaseClientState, BaseClientData> clientDisconnected(final ClientDisconnected event,
            final BaseClientData data) {

        return ifEventUpToDate(event, () -> {
            ConnectionLogUtil.enhanceLogWithConnectionId(log, connectionId());
            connectionLogger.success("Disconnected successfully.");

            cleanupResourcesForConnection();
            data.getSessionSender().ifPresent(sender -> sender.tell(new Status.Success(DISCONNECTED), getSelf()));
            return goTo(DISCONNECTED).using(data.resetSession()
                    .setConnectionStatus(ConnectivityStatus.CLOSED)
                    .setConnectionStatusDetails("Disconnected at " + Instant.now()));
        });
    }

    private State<BaseClientState, BaseClientData> connectionFailure(final ConnectionFailure event,
            final BaseClientData data) {
        return ifEventUpToDate(event, () -> {
            ConnectionLogUtil.enhanceLogWithConnectionId(log, connectionId());
            final Status.Status statusToReport = getStatusToReport(event.getFailure());
            connectionLogger.failure("Connection failed due to: {0}.", event.getFailureDescription());

            cleanupResourcesForConnection();
            data.getSessionSender().ifPresent(sender -> sender.tell(statusToReport, getSelf()));
            return goTo(UNKNOWN).using(data.resetSession()
                    .setConnectionStatus(ConnectivityStatus.FAILED)
                    .setConnectionStatusDetails(event.getFailureDescription())
                    .setSessionSender(getSender())
            );
        });
    }

    private State<BaseClientState, BaseClientData> ifEventUpToDate(final Object event,
            final Supplier<State<BaseClientState, BaseClientData>> thenExecute) {

        final BaseClientState state = stateName();
        final ActorRef sender = getSender();
        if (isEventUpToDate(event, state, sender)) {
            return thenExecute.get();
        } else {
            log.warning("Received stale event <{}> at state <{}>", event, state);
            return stay();
        }
    }

    private FSM.State<BaseClientState, BaseClientData> retrieveConnectionStatus(
            final RetrieveConnectionStatus command,
            final BaseClientData data) {

        ConnectionLogUtil.enhanceLogWithCorrelationIdAndConnectionId(log, command, command.getConnectionId());
        log.debug("Received RetrieveConnectionStatus message from {}, forwarding to consumers and publishers.",
                getSender());

        // send to all children (consumers, publishers, except mapping actor)
        getContext().getChildren().forEach(child -> {
            if (messageMappingProcessorActor != child) {
                log.debug("Forwarding RetrieveAddressStatus to child: {}", child.path());
                child.tell(RetrieveAddressStatus.getInstance(), getSender());
            }
        });

        final ResourceStatus clientStatus =
                ConnectivityModelFactory.newClientStatus(ConfigUtil.instanceIdentifier(),
                        data.getConnectionStatus(),
                        "[" + stateName().name() + "] " + data.getConnectionStatusDetails().orElse(""),
                        getInConnectionStatusSince());
        getSender().tell(clientStatus, getSelf());

        return stay();
    }

    private FSM.State<BaseClientState, BaseClientData> retrieveConnectionMetrics(
            final RetrieveConnectionMetrics command) {

        ConnectionLogUtil.enhanceLogWithCorrelationIdAndConnectionId(log, command, command.getConnectionId());
        log.debug("Received RetrieveConnectionMetrics message, gathering metrics.");
        final DittoHeaders dittoHeaders = command.getDittoHeaders().toBuilder()
                .source(ConfigUtil.instanceIdentifier())
                .build();

        final SourceMetrics sourceMetrics = connectionCounterRegistry.aggregateSourceMetrics(connectionId());
        final TargetMetrics targetMetrics = connectionCounterRegistry.aggregateTargetMetrics(connectionId());

        final ConnectionMetrics connectionMetrics =
                connectionCounterRegistry.aggregateConnectionMetrics(sourceMetrics, targetMetrics);

        this.getSender().tell(
                RetrieveConnectionMetricsResponse.of(connectionId(), connectionMetrics, sourceMetrics, targetMetrics,
                        dittoHeaders),
                this.getSelf());
        return stay();
    }

    private FSM.State<BaseClientState, BaseClientData> resetConnectionMetrics(
            final ResetConnectionMetrics command,
            final BaseClientData data) {

        ConnectionLogUtil.enhanceLogWithCorrelationIdAndConnectionId(log, command, command.getConnectionId());
        log.debug("Received ResetConnectionMetrics message, resetting metrics.");
        //  TODO: think about just clearing the counters instead of completely rebuilding them
        connectionCounterRegistry.resetForConnection(data.getConnection());
        connectionCounterRegistry.initForConnection(data.getConnection());

        return stay();
    }

    private FSM.State<BaseClientState, BaseClientData> enableConnectionLogs(
            final EnableConnectionLogs command) {

        final String connectionId = command.getConnectionId();
        ConnectionLogUtil.enhanceLogWithCorrelationIdAndConnectionId(log, command, connectionId);
        log.debug("Received EnableConnectionLogs message, enabling logs.");

        this.connectionLoggerRegistry.unmuteForConnection(connectionId);

        return stay();
    }

    private FSM.State<BaseClientState, BaseClientData> checkLoggingActive(
            final CheckConnectionLogsActive command) {

        final String connectionId = command.getConnectionId();
        final Instant timestamp = command.getTimestamp();
        ConnectionLogUtil.enhanceLogWithConnectionId(log, connectionId);
        log.debug("Received checkLoggingActive message, check if Logging for connection <{}> is expired.",
                connectionId);

        if (this.connectionLoggerRegistry.isLoggingExpired(connectionId, timestamp)){
            this.connectionLoggerRegistry.muteForConnection(connectionId);
            getSender().tell(LoggingExpired.of(connectionId), ActorRef.noSender());
        }

        return stay();
    }

    private FSM.State<BaseClientState, BaseClientData> retrieveConnectionLogs(final RetrieveConnectionLogs command) {

        ConnectionLogUtil.enhanceLogWithCorrelationIdAndConnectionId(log, command, command.getConnectionId());
        log.debug("Received RetrieveConnectionLogs message, gathering metrics.");
        final DittoHeaders dittoHeaders = command.getDittoHeaders().toBuilder()
                .source(ConfigUtil.instanceIdentifier())
                .build();

        final ConnectionLoggerRegistry.ConnectionLogs connectionLogs =
                connectionLoggerRegistry.aggregateLogs(connectionId());

        getSender().tell(
                RetrieveConnectionLogsResponse.of(connectionId(), connectionLogs.getLogs(),
                        connectionLogs.getEnabledSince(),
                        connectionLogs.getEnabledUntil(), dittoHeaders),
                getSelf());

        return stay();
    }

    private FSM.State<BaseClientState, BaseClientData> resetConnectionLogs(
            final ResetConnectionLogs command,
            final BaseClientData data) {

        ConnectionLogUtil.enhanceLogWithCorrelationIdAndConnectionId(log, command, command.getConnectionId());
        log.debug("Received ResetConnectionLogs message, resetting logs.");

        this.connectionLoggerRegistry.resetForConnection(data.getConnection());

        this.connectionLoggerRegistry.forConnection(data.getConnectionId())
                .success(InfoProviderFactory.forSignal(command), "Successfully reset the logs.");

        return stay();
    }

    private static ConnectionFailedException newConnectionFailedException(final Connection connection,
            final DittoHeaders dittoHeaders) {

        return ConnectionFailedException
                .newBuilder(connection.getId())
                .dittoHeaders(dittoHeaders)
                .description("Could not establish a connection on '" +
                        connection.getHostname() + ":" + connection.getPort() + "'. Make sure the " +
                        "endpoint is reachable and that no firewall prevents the connection.")
                .build();
    }

    private DittoRuntimeException unhandledExceptionForSignalInState(final Object signal,
            final BaseClientState state) {
        final DittoHeaders headers = signal instanceof WithDittoHeaders
                ? ((WithDittoHeaders) signal).getDittoHeaders()
                : DittoHeaders.empty();
        switch (state) {
            case CONNECTING:
            case DISCONNECTING:
                return ConnectionSignalIllegalException.newBuilder(connectionId())
                        .operationName(state.name().toLowerCase())
                        .timeout(CONNECTING_TIMEOUT)
                        .dittoHeaders(headers)
                        .build();
            default:
                final String signalType = signal instanceof Signal
                        ? ((Signal) signal).getType()
                        : "unknown"; // no need to disclose Java class of signal to clients
                return ConnectionSignalIllegalException.newBuilder(connectionId())
                        .illegalSignalForState(signalType, state.name().toLowerCase())
                        .dittoHeaders(headers)
                        .build();
        }
    }

    private boolean canConnectViaSocket(final Connection connection) {
        return checkHostAndPortForAvailability(connection.getHostname(), connection.getPort());
    }

    private boolean checkHostAndPortForAvailability(final String host, final int port) {
        try (final Socket socket = new Socket()) {
            socket.connect(new InetSocketAddress(host, port), SOCKET_CHECK_TIMEOUT_MS);
            return true;
        } catch (final IOException | IllegalArgumentException ex) {
            ConnectionLogUtil.enhanceLogWithConnectionId(log, connectionId());
            connectionLogger.failure("Socket could not be opened for {0}:{1,number,#} due to {2}", host, port,
                    ex.getMessage());

            log.warning("Socket could not be opened for <{}:{}> due to <{}:{}>", host, port,
                    ex.getClass().getCanonicalName(), ex.getMessage());
        }
        return false;
    }

    private void handleOutboundSignal(final OutboundSignal signal) {
        enhanceLogUtil(signal.getSource());
        if (messageMappingProcessorActor != null) {
            messageMappingProcessorActor.tell(signal, getSender());
        } else {
            log.info("Cannot handle <{}> signal as there is no MessageMappingProcessor available.",
                    signal.getSource().getType());
        }
    }

    private void enhanceLogUtil(final WithDittoHeaders<?> signal) {
        ConnectionLogUtil.enhanceLogWithCorrelationIdAndConnectionId(log, signal, connectionId());
    }

    private Instant getInConnectionStatusSince() {
        return stateData().getInConnectionStatusSince();
    }

    private CompletionStage<Status.Status> testMessageMappingProcessor(@Nullable final MappingContext mappingContext) {
        try {
            // this one throws DittoRuntimeExceptions when the mapper could not be configured
            MessageMappingProcessor.of(connectionId(), mappingContext, getContext().getSystem(), log);
            return CompletableFuture.completedFuture(new Status.Success("mapping"));
        } catch (final DittoRuntimeException dre) {
            final String logMessage = MessageFormat.format(
                    "Got DittoRuntimeException during initialization of MessageMappingProcessor: {0} {1} - desc: {2}",
                    dre.getClass().getSimpleName(), dre.getMessage(), dre.getDescription().orElse(""));
            connectionLogger.failure(logMessage);
            log.info(logMessage);
            getSender().tell(dre, getSelf());
            return CompletableFuture.completedFuture(new Status.Failure(dre));
        }
    }

    /**
     * Starts the {@link MessageMappingProcessorActor} responsible for payload transformation/mapping as child actor
     * behind a (cluster node local) RoundRobin pool and a dynamic resizer from the current mapping context.
     *
     * @return {@link org.eclipse.ditto.services.connectivity.messaging.MessageMappingProcessorActor} or exception,
     * which will also cause an sideeffect that stores the mapping actor in the local variable {@code
     * messageMappingProcessorActor}.
     */
    protected Either<DittoRuntimeException, ActorRef> startMessageMappingProcessor() {
        final MappingContext mappingContext = stateData().getConnection().getMappingContext().orElse(null);
        return startMessageMappingProcessor(mappingContext);
    }

    /**
     * Starts the {@link MessageMappingProcessorActor} responsible for payload transformation/mapping as child actor
     * behind a (cluster node local) RoundRobin pool and a dynamic resizer.
     *
     * @param mappingContext the MappingContext containing information about how to map external messages
     * @return {@link org.eclipse.ditto.services.connectivity.messaging.MessageMappingProcessorActor} or exception,
     * which will also cause an sideeffect that stores the mapping actor in the local variable {@code
     * messageMappingProcessorActor}.
     */
    protected Either<DittoRuntimeException, ActorRef> startMessageMappingProcessor(
            @Nullable final MappingContext mappingContext) {
        if (!getMessageMappingProcessorActor().isPresent()) {
            final Connection connection = connection();

            final MessageMappingProcessor processor;
            try {
                // this one throws DittoRuntimeExceptions when the mapper could not be configured
                processor = MessageMappingProcessor.of(connectionId(), mappingContext, getContext().getSystem(), log);
            } catch (final DittoRuntimeException dre) {
                connectionLogger.failure("Failed to start message mapping processor due to: {}.", dre.getMessage());
                log.info(
                        "Got DittoRuntimeException during initialization of MessageMappingProcessor: {} {} - desc: {}",
                        dre.getClass().getSimpleName(), dre.getMessage(), dre.getDescription().orElse(""));
                return Left.apply(dre);
            }

            log.info("Configured for processing messages with the following MessageMapperRegistry: <{}>",
                    processor.getRegistry());

            log.debug("Starting MessageMappingProcessorActor with pool size of <{}>.",
                    connection.getProcessorPoolSize());
            final Props props =
                    MessageMappingProcessorActor.props(getPublisherActor(), conciergeForwarder, processor,
                            connectionId());

            final Resizer resizer = new DefaultResizer(1, connection.getProcessorPoolSize());
            messageMappingProcessorActor = getContext().actorOf(new RoundRobinPool(1)
                    .withDispatcher("message-mapping-processor-dispatcher")
                    .withResizer(resizer)
                    .props(props), nextChildActorName(MessageMappingProcessorActor.ACTOR_NAME));
        } else {
            log.info("MessageMappingProcessor already instantiated: not initializing again.");
        }
        return Right.apply(messageMappingProcessorActor);
    }

    protected void stopMessageMappingProcessorActor() {
        if (messageMappingProcessorActor != null) {
            log.debug("Stopping MessageMappingProcessorActor.");
            getContext().stop(messageMappingProcessorActor);
            messageMappingProcessorActor = null;
        }
    }

    private String nextChildActorName(final String prefix) {
        return prefix + ++childActorCount;
    }

    private BaseClientData setSession(final BaseClientData data, final ActorRef sender, final DittoHeaders headers) {
        if (!Objects.equals(sender, getSelf()) && !Objects.equals(sender, getContext().system().deadLetters())) {
            return data.setSessionSender(sender)
                    .setSessionHeaders(headers);
        } else {
            return data.resetSession();
        }
    }

    /**
     * Add meaningful message to status for reporting.
     *
     * @param status status to report.
     * @return status with meaningful message.
     */
    private Status.Status getStatusToReport(final Status.Status status) {
        final Status.Status answerToPublish;
        if (status instanceof Status.Failure) {
            final Status.Failure failure = (Status.Failure) status;
            log.info("test failed: <{}>", failure.cause());
            if (!(failure.cause() instanceof DittoRuntimeException)) {
                final DittoRuntimeException error = ConnectionFailedException.newBuilder(connectionId())
                        .description(describeEventualCause(failure.cause()))
                        .dittoHeaders(stateData().getSessionHeaders())
                        .build();
                answerToPublish = new Status.Failure(error);
            } else {
                answerToPublish = status;
            }
        } else {
            answerToPublish = status;
        }
        return answerToPublish;
    }

    private static String describeEventualCause(final Throwable throwable) {
        final Throwable cause = throwable.getCause();
        if (cause == null || cause == throwable) {
            return "Cause: " + throwable.getMessage();
        } else {
            return describeEventualCause(cause);
        }
    }

}<|MERGE_RESOLUTION|>--- conflicted
+++ resolved
@@ -117,14 +117,13 @@
     private static final int SOCKET_CHECK_TIMEOUT_MS = 2000;
 
     protected final DiagnosticLoggingAdapter log = LogUtil.obtain(this);
+    protected final ConnectionLogger connectionLogger;
+
     private final ActorRef conciergeForwarder;
-<<<<<<< HEAD
-    protected final ConnectionLogger connectionLogger;
+    private final Gauge clientGauge;
     private final ConnectionLoggerRegistry connectionLoggerRegistry;
     private final ConnectivityCounterRegistry connectionCounterRegistry;
-=======
-    private final Gauge clientGauge;
->>>>>>> cc30fcde
+
 
     @Nullable private ActorRef messageMappingProcessorActor;
 
@@ -757,7 +756,7 @@
         log.debug("Received checkLoggingActive message, check if Logging for connection <{}> is expired.",
                 connectionId);
 
-        if (this.connectionLoggerRegistry.isLoggingExpired(connectionId, timestamp)){
+        if (this.connectionLoggerRegistry.isLoggingExpired(connectionId, timestamp)) {
             this.connectionLoggerRegistry.muteForConnection(connectionId);
             getSender().tell(LoggingExpired.of(connectionId), ActorRef.noSender());
         }
