/*
 * Copyright (c) 2017 Bosch Software Innovations GmbH.
 *
 * All rights reserved. This program and the accompanying materials
 * are made available under the terms of the Eclipse Public License v2.0
 * which accompanies this distribution, and is available at
 * https://www.eclipse.org/org/documents/epl-2.0/index.php
 * Contributors:
 *    Bosch Software Innovations GmbH - initial contribution
 *
 */
package org.eclipse.ditto.services.things.persistence.actors;

import java.util.Objects;
import java.util.concurrent.TimeUnit;
import java.util.function.BiConsumer;
import java.util.function.Consumer;

import javax.annotation.Nonnull;
import javax.annotation.Nullable;
import javax.annotation.concurrent.NotThreadSafe;

import org.eclipse.ditto.model.base.headers.DittoHeaders;
import org.eclipse.ditto.model.base.headers.WithDittoHeaders;
import org.eclipse.ditto.model.things.Thing;
import org.eclipse.ditto.model.things.ThingBuilder;
import org.eclipse.ditto.model.things.ThingLifecycle;
import org.eclipse.ditto.model.things.ThingsModelFactory;
import org.eclipse.ditto.services.things.persistence.actors.strategies.commands.CommandReceiveStrategy;
import org.eclipse.ditto.services.things.persistence.actors.strategies.commands.CommandStrategy;
import org.eclipse.ditto.services.things.persistence.actors.strategies.commands.CreateThingStrategy;
import org.eclipse.ditto.services.things.persistence.actors.strategies.commands.DefaultContext;
import org.eclipse.ditto.services.things.persistence.actors.strategies.events.EventHandleStrategy;
import org.eclipse.ditto.services.things.persistence.actors.strategies.events.EventStrategy;
import org.eclipse.ditto.services.things.persistence.snapshotting.DittoThingSnapshotter;
import org.eclipse.ditto.services.things.persistence.snapshotting.ThingSnapshotter;
import org.eclipse.ditto.services.things.persistence.strategies.AbstractReceiveStrategy;
import org.eclipse.ditto.services.things.starter.util.ConfigKeys;
import org.eclipse.ditto.services.utils.akka.LogUtil;
import org.eclipse.ditto.signals.base.WithThingId;
import org.eclipse.ditto.signals.base.WithType;
import org.eclipse.ditto.signals.commands.base.Command;
import org.eclipse.ditto.signals.commands.things.exceptions.ThingNotAccessibleException;
import org.eclipse.ditto.signals.commands.things.modify.CreateThing;
import org.eclipse.ditto.signals.events.things.ThingEvent;
import org.eclipse.ditto.signals.events.things.ThingModifiedEvent;

import com.typesafe.config.Config;

import akka.ConfigurationException;
import akka.actor.ActorRef;
import akka.actor.ActorSystem;
import akka.actor.Cancellable;
import akka.actor.PoisonPill;
import akka.actor.Props;
import akka.cluster.pubsub.DistributedPubSubMediator;
import akka.event.DiagnosticLoggingAdapter;
import akka.japi.Creator;
import akka.japi.pf.FI;
import akka.japi.pf.ReceiveBuilder;
import akka.persistence.AbstractPersistentActor;
import akka.persistence.RecoveryCompleted;
import akka.persistence.SnapshotOffer;
import scala.concurrent.duration.Duration;

/**
 * PersistentActor which "knows" the state of a single {@link Thing}.
 */
public final class ThingPersistenceActor extends AbstractPersistentActor implements ThingPersistenceActorInterface {

    /**
     * The prefix of the persistenceId for Things.
     */
    static final String PERSISTENCE_ID_PREFIX = "thing:";

    /**
     * The ID of the journal plugin this persistence actor uses.
     */
    private static final String JOURNAL_PLUGIN_ID = "akka-contrib-mongodb-persistence-things-journal";

    /**
     * The ID of the snapshot plugin this persistence actor uses.
     */
    private static final String SNAPSHOT_PLUGIN_ID = "akka-contrib-mongodb-persistence-things-snapshots";

    private static final CommandReceiveStrategy COMMAND_RECEIVE_STRATEGY = CommandReceiveStrategy.getInstance();
    private static final CreateThingStrategy CREATE_THING_STRATEGY = CreateThingStrategy.getInstance();

    private final String thingId;
    private final ActorRef pubSubMediator;
    private final ThingSnapshotter<?, ?> thingSnapshotter;
    private final DiagnosticLoggingAdapter log;
    private final java.time.Duration activityCheckInterval;
    private final java.time.Duration activityCheckDeletedInterval;
    private final Receive handleThingEvents;
    private final long snapshotThreshold;

    /**
     * Context for all {@link CommandReceiveStrategy} strategies - contains references to fields of {@code this}
     * PersistenceActor.
     */
    private final CommandStrategy.Context defaultContext;

    private long accessCounter;
    private Cancellable activityChecker;
    private Thing thing;

    ThingPersistenceActor(final String thingId, final ActorRef pubSubMediator,
            final ThingSnapshotter.Create thingSnapshotterCreate) {

        this.thingId = thingId;
        this.pubSubMediator = pubSubMediator;
        log = LogUtil.obtain(this);
        thing = null;

        final Config config = getContext().system().settings().config();
        activityCheckInterval = config.getDuration(ConfigKeys.Thing.ACTIVITY_CHECK_INTERVAL);
        activityCheckDeletedInterval = config.getDuration(ConfigKeys.Thing.ACTIVITY_CHECK_DELETED_INTERVAL);

        // Activity checking
        snapshotThreshold = getSnapshotThreshold(config);

        // Snapshotting
        thingSnapshotter = getSnapshotter(config, thingSnapshotterCreate);

        final Runnable becomeCreatedRunnable = this::becomeThingCreatedHandler;
        final Runnable becomeDeletedRunnable = this::becomeThingDeletedHandler;
        defaultContext =
                DefaultContext.getInstance(thingId, log, thingSnapshotter, becomeCreatedRunnable,
                        becomeDeletedRunnable);

        handleThingEvents = ReceiveBuilder.create()
                .match(ThingEvent.class, event -> {
                    final EventStrategy<ThingEvent> eventHandleStrategy = EventHandleStrategy.getInstance();
                    thing = eventHandleStrategy.handle(event, thing, getRevisionNumber());
                }).build();
    }

    private static long getSnapshotThreshold(final Config config) {
        final long result = config.getLong(ConfigKeys.Thing.SNAPSHOT_THRESHOLD);
        if (result < 0) {
            throw new ConfigurationException(String.format("Config setting <%s> must be positive but is <%d>!",
                    ConfigKeys.Thing.SNAPSHOT_THRESHOLD, result));
        }
        return result;
    }

    private ThingSnapshotter<?, ?> getSnapshotter(final Config config,
            final ThingSnapshotter.Create snapshotterCreate) {

        final java.time.Duration snapshotInterval = config.getDuration(ConfigKeys.Thing.SNAPSHOT_INTERVAL);
        final boolean snapshotDeleteOld = config.getBoolean(ConfigKeys.Thing.SNAPSHOT_DELETE_OLD);
        final boolean eventsDeleteOld = config.getBoolean(ConfigKeys.Thing.EVENTS_DELETE_OLD);
        return snapshotterCreate.apply(this, pubSubMediator, snapshotDeleteOld, eventsDeleteOld, log, snapshotInterval);
    }

    /**
     * Creates Akka configuration object {@link Props} for this ThingPersistenceActor.
     *
     * @param thingId the Thing ID this Actor manages.
     * @param pubSubMediator the PubSub mediator actor.
     * @param thingSnapshotterCreate creator of {@code ThingSnapshotter} objects.
     * @return the Akka configuration Props object
     */
    public static Props props(final String thingId, final ActorRef pubSubMediator,
            final ThingSnapshotter.Create thingSnapshotterCreate) {

        return Props.create(ThingPersistenceActor.class, new Creator<ThingPersistenceActor>() {
            private static final long serialVersionUID = 1L;

            @Override
            public ThingPersistenceActor create() {
                return new ThingPersistenceActor(thingId, pubSubMediator, thingSnapshotterCreate);
            }
        });
    }

    /**
     * Creates a default Akka configuration object {@link Props} for this ThingPersistenceActor using sudo commands
     * for external snapshot requests.
     *
     * @param thingId the Thing ID this Actor manages.
     * @param pubSubMediator the PubSub mediator actor.
     * @return the Akka configuration Props object
     */
    static Props props(final String thingId, final ActorRef pubSubMediator) {
        return Props.create(ThingPersistenceActor.class, new Creator<ThingPersistenceActor>() {
            private static final long serialVersionUID = 1L;

            @Override
            public ThingPersistenceActor create() {
                return new ThingPersistenceActor(thingId, pubSubMediator, DittoThingSnapshotter::getInstance);
            }
        });
    }

    private static Thing enhanceThingWithLifecycle(final Thing thing) {
        final ThingBuilder.FromCopy thingBuilder = ThingsModelFactory.newThingBuilder(thing);
        if (!thing.getLifecycle().isPresent()) {
            thingBuilder.setLifecycle(ThingLifecycle.ACTIVE);
        }

        return thingBuilder.build();
    }

    @Nonnull
    @Override
    public Thing getThing() {
        return thing;
    }

    @Nonnull
    @Override
    public String getThingId() {
        return thingId;
    }

    private void scheduleCheckForThingActivity(final long intervalInSeconds) {
        log.debug("Scheduling for Activity Check in <{}> seconds.", intervalInSeconds);
        // if there is a previous activity checker, cancel it
        if (activityChecker != null) {
            activityChecker.cancel();
        }
        // send a message to ourselves:
        activityChecker = getContext()
                .system()
                .scheduler()
                .scheduleOnce(Duration.apply(intervalInSeconds, TimeUnit.SECONDS), getSelf(),
                        new CheckForActivity(getRevisionNumber(), accessCounter), getContext().dispatcher(), null);
    }

    private long getRevisionNumber() {
        return lastSequenceNr();
    }

    @Override
    public String persistenceId() {
        return PERSISTENCE_ID_PREFIX + thingId;
    }

    @Override
    public String journalPluginId() {
        return JOURNAL_PLUGIN_ID;
    }

    @Override
    public String snapshotPluginId() {
        return SNAPSHOT_PLUGIN_ID;
    }

    @Override
    public void postStop() {
        super.postStop();
        thingSnapshotter.postStop();
        if (activityChecker != null) {
            activityChecker.cancel();
        }
    }

    @Override
    public Receive createReceive() {
        /*
         * First no Thing for the ID exists at all. Thus the only command this Actor reacts to is CreateThing.
         * This behaviour changes as soon as a Thing was created.
         */
        final FI.UnitApply<CreateThing> commandHandler = command -> handleCommand(command, CREATE_THING_STRATEGY);
        final ReceiveBuilder receiveBuilder = ReceiveBuilder.create()
                .match(CreateThing.class, CREATE_THING_STRATEGY::isDefined, commandHandler);

        return new StrategyAwareReceiveBuilder(receiveBuilder, log)
                .match(new CheckForActivityStrategy())
                .matchAny(new MatchAnyDuringInitializeStrategy())
                .setPeekConsumer(getIncomingMessagesLoggerOrNull())
                .build();
    }

    @Nullable
    private Consumer<Object> getIncomingMessagesLoggerOrNull() {
        if (isLogIncomingMessages()) {
            return new LogIncomingMessagesConsumer();
        }
        return null;
    }

    @Override
    public Receive createReceiveRecover() {
        // defines how state is updated during recovery
        return handleThingEvents.orElse(ReceiveBuilder.create()

                // # Snapshot handling
                .match(SnapshotOffer.class, ss -> {
                    log.debug("Got SnapshotOffer: {}", ss);
                    thing = thingSnapshotter.recoverThingFromSnapshotOffer(ss);
                })

                // # Recovery handling
                .match(RecoveryCompleted.class, rc -> {
                    if (thing != null) {
                        thing = enhanceThingWithLifecycle(thing);
                        log.debug("Thing <{}> was recovered.", thingId);

                        if (isThingActive()) {
                            becomeThingCreatedHandler();
                        } else {
                            // expect life cycle to be DELETED. if it's not, then act as if this thing is deleted.
                            if (!isThingDeleted()) {
                                // life cycle isn't known, act as
                                log.error("Unknown lifecycle state <{}> for Thing <{}>.", thing.getLifecycle(),
                                        thingId);
                            }
                            becomeThingDeletedHandler();
                        }

                    }
                })
                .matchAny(m -> log.warning("Unknown recover message: {}", m))
                .build());
    }

    /*
     * Now as the {@code thing} reference is not {@code null} the strategies which act on this reference can
     * be activated. In return the strategy for the CreateThing command is not needed anymore.
     */
    private void becomeThingCreatedHandler() {
        final FI.UnitApply<Command> commandHandler = command -> handleCommand(command, COMMAND_RECEIVE_STRATEGY);
        final ReceiveBuilder receiveBuilder = ReceiveBuilder.create()
                .match(Command.class, COMMAND_RECEIVE_STRATEGY::isDefined, commandHandler);

        final Receive receive = new StrategyAwareReceiveBuilder(receiveBuilder, log)
                .matchEach(thingSnapshotter.strategies())
                .match(new CheckForActivityStrategy())
                .matchAny(new MatchAnyAfterInitializeStrategy())
                .build();

        getContext().become(receive, true);
        getContext().getParent().tell(ThingSupervisorActor.ManualReset.INSTANCE, getSelf());

        scheduleCheckForThingActivity(activityCheckInterval.getSeconds());
        thingSnapshotter.startMaintenanceSnapshots();
    }

    @SuppressWarnings("unchecked")
<<<<<<< HEAD
    private void handleCommand(final Command command, final CommandStrategy commandStrategy) {
        final CommandStrategy.Result result = commandStrategy.apply(defaultContext, thing,
                getNextRevisionNumber(), command);
=======
    private void handleCommand(final Command command) {
        final CommandStrategy.Result result;
        try {
            result = COMMAND_RECEIVE_STRATEGY.apply(defaultContext, thing,
                    getNextRevisionNumber(), command);
        } catch (final DittoRuntimeException e) {
            getSender().tell(e, getSelf());
            return;
        }
>>>>>>> 9d9e7633

        // Unchecked warning suppressed for `persistAndApplyConsumer`.
        // It is actually type-safe with the (infinitely-big) type parameter
        // this.<ThingModifiedEvent<? extends ThingModifiedEvent<? extends ThingModifiedEvent<... ad nauseam ...>>>>
        final BiConsumer<ThingModifiedEvent, BiConsumer<ThingModifiedEvent, Thing>> persistAndApplyConsumer =
                this::persistAndApplyEvent;

        result.apply(defaultContext, persistAndApplyConsumer, asyncNotifySender());
    }

    private long getNextRevisionNumber() {
        return getRevisionNumber() + 1;
    }

    private void becomeThingDeletedHandler() {
        final FI.UnitApply<CreateThing> commandHandler = command -> handleCommand(command, CREATE_THING_STRATEGY);
        final ReceiveBuilder receiveBuilder = ReceiveBuilder.create()
                .match(CreateThing.class, CREATE_THING_STRATEGY::isDefined, commandHandler);

        final Receive receive = new StrategyAwareReceiveBuilder(receiveBuilder, log)
                .matchEach(thingSnapshotter.strategies())
                .match(new CheckForActivityStrategy())
                .matchAny(new ThingNotFoundStrategy())
                .setPeekConsumer(getIncomingMessagesLoggerOrNull())
                .build();

        getContext().become(receive, true);
        getContext().getParent().tell(ThingSupervisorActor.ManualReset.INSTANCE, getSelf());

        /* check in the next X minutes and therefore
         * - stay in-memory for a short amount of minutes after deletion
         * - get a Snapshot when removed from memory
         */
        scheduleCheckForThingActivity(activityCheckDeletedInterval.getSeconds());
        thingSnapshotter.stopMaintenanceSnapshots();
    }

    private <A extends ThingModifiedEvent<? extends A>> void persistAndApplyEvent(
            final A event,
            final BiConsumer<A, Thing> handler) {

        final A modifiedEvent;
        if (thing != null) {
            // set version of event to the version of the thing
            final DittoHeaders newHeaders = event.getDittoHeaders().toBuilder()
                    .schemaVersion(thing.getImplementedSchemaVersion())
                    .build();
            modifiedEvent = event.setDittoHeaders(newHeaders);
        } else {
            modifiedEvent = event;
        }

        if (modifiedEvent.getDittoHeaders().isDryRun()) {
            handler.accept(modifiedEvent, thing);
        } else {
            persistEvent(modifiedEvent, persistedEvent -> {
                // after the event was persisted, apply the event on the current actor state
                applyEvent(persistedEvent);

                handler.accept(persistedEvent, thing);
            });
        }
    }

    private <A extends ThingModifiedEvent> void persistEvent(final A event, final Consumer<A> handler) {
        LogUtil.enhanceLogWithCorrelationId(log, event.getDittoHeaders().getCorrelationId());
        log.debug("Persisting Event <{}>.", event.getType());

        persist(event, persistedEvent -> {
            LogUtil.enhanceLogWithCorrelationId(log, event.getDittoHeaders().getCorrelationId());
            log.info("Successfully persisted Event <{}>.", event.getType());

            /* the event has to be applied before creating the snapshot, otherwise a snapshot with new
               sequence no (e.g. 2), but old thing revision no (e.g. 1) will be created -> can lead to serious
               aftereffects.
             */
            handler.accept(persistedEvent);

            // save a snapshot if there were too many changes since the last snapshot
            if (snapshotThresholdPassed()) {
                thingSnapshotter.takeSnapshotInternal();
            }
        });
    }

    private boolean snapshotThresholdPassed() {
        if (thingSnapshotter.getLatestSnapshotSequenceNr() > 0) {
            return (getRevisionNumber() - thingSnapshotter.getLatestSnapshotSequenceNr()) > snapshotThreshold;
        } else {
            // there is no snapshot; count the sequence numbers from 0.
            return (getRevisionNumber() + 1) > snapshotThreshold;
        }
    }

    private <A extends ThingModifiedEvent> void applyEvent(final A event) {
        handleThingEvents.onMessage().apply(event);
        notifySubscribers(event);
    }

    /**
     * @return Whether the lifecycle of the Thing is active.
     */
    private boolean isThingActive() {
        return null != thing && thing.hasLifecycle(ThingLifecycle.ACTIVE);
    }

    @Override
    public boolean isThingDeleted() {
        return null == thing || thing.hasLifecycle(ThingLifecycle.DELETED);
    }

    private void notifySubscribers(final ThingEvent event) {
        // publish the event in the cluster
        // publish via cluster pubSub (as we cannot expect that Websocket sessions interested in this event
        // are running on the same cluster node):
        pubSubMediator.tell(new DistributedPubSubMediator.Publish(ThingEvent.TYPE_PREFIX, event, true), getSelf());
    }


    private void notifySender(final WithDittoHeaders message) {
        notifySender(getSender(), message);
    }

    private Consumer<WithDittoHeaders> asyncNotifySender() {
        accessCounter++;
        final ActorRef sender = getSender();
        final ActorRef self = getSelf();
        return message -> sender.tell(message, self);
    }

    private void notifySender(final ActorRef sender, final WithDittoHeaders message) {
        accessCounter++;
        sender.tell(message, getSelf());
    }

    /**
     * Indicates whether the logging of incoming messages is enabled by config or not.
     *
     * @return {@code true} if information about incoming messages should be logged, {@code false} else.
     */
    private boolean isLogIncomingMessages() {
        final ActorSystem actorSystem = getContext().getSystem();
        final Config config = actorSystem.settings().config();

        return config.hasPath(ConfigKeys.THINGS_LOG_INCOMING_MESSAGES) &&
                config.getBoolean(ConfigKeys.THINGS_LOG_INCOMING_MESSAGES);
    }

    /**
     * This consumer logs the correlation ID, the thing ID as well as the type of any incoming message.
     */
    private final class LogIncomingMessagesConsumer implements Consumer<Object> {

        @Override
        public void accept(final Object message) {
            if (message instanceof WithDittoHeaders) {
                LogUtil.enhanceLogWithCorrelationId(log, (WithDittoHeaders) message);
            }

            final String messageType = getMessageType(message);
            if (isWithThingId(message)) {
                final String messageThingId = getMessageThingId((WithThingId) message);
                if (isEqualToActorThingId(messageThingId)) {
                    logInfoAboutIncomingMessage(messageType);
                } else {
                    log.warning("<{} got <{}> with different thing ID <{}>!", thingId, messageType, messageThingId);
                }
            } else {
                logInfoAboutIncomingMessage(messageType);
            }
        }

        private String getMessageType(final Object message) {
            if (isCommand(message)) {
                return ((WithType) message).getType();
            } else {
                return message.getClass().getSimpleName();
            }
        }

        private boolean isCommand(final Object message) {
            return message instanceof Command<?>;
        }

        private boolean isWithThingId(final Object message) {
            return message instanceof WithThingId;
        }

        private boolean isEqualToActorThingId(final String messageThingId) {
            return Objects.equals(thingId, messageThingId);
        }

        private String getMessageThingId(final WithThingId withThingId) {
            return withThingId.getThingId();
        }

        private void logInfoAboutIncomingMessage(final String messageType) {
            log.debug("<{}> got <{}>.", thingId, messageType);
        }

    }

    /**
     * This strategy handles any messages for a previous deleted Thing.
     */
    @NotThreadSafe
    private final class ThingNotFoundStrategy extends AbstractReceiveStrategy<Object> {

        /**
         * Constructs a new {@code ThingNotFoundStrategy} object.
         */
        ThingNotFoundStrategy() {
            super(Object.class, log);
        }

        @Override
        protected void doApply(final Object message) {
            final ThingNotAccessibleException.Builder builder = ThingNotAccessibleException.newBuilder(thingId);
            if (message instanceof WithDittoHeaders) {
                builder.dittoHeaders(((WithDittoHeaders) message).getDittoHeaders());
            }
            notifySender(builder.build());
        }

    }

    /**
     * This strategy handles the {@link CheckForActivity} message
     * which checks for activity of the Actor and
     * terminates itself if there was no activity since the last check.
     */
    @NotThreadSafe
    private final class CheckForActivityStrategy extends AbstractReceiveStrategy<CheckForActivity> {

        /**
         * Constructs a new {@code CheckForActivityStrategy} object.
         */
        CheckForActivityStrategy() {
            super(CheckForActivity.class, log);
        }

        @Override
        protected void doApply(final CheckForActivity message) {
            if (thingExistsAsDeleted() && !thingSnapshotter.lastSnapshotCompletedAndUpToDate()) {
                // take a snapshot after a period of inactivity if:
                // - thing is deleted,
                // - the latest snapshot is out of date or is still ongoing.
                thingSnapshotter.takeSnapshotInternal();
                scheduleCheckForThingActivity(activityCheckDeletedInterval.getSeconds());
            } else if (accessCounter > message.getCurrentAccessCounter()) {
                // if the Thing was accessed in any way since the last check
                scheduleCheckForThingActivity(activityCheckInterval.getSeconds());
            } else {
                // safe to shutdown after a period of inactivity if:
                // - thing is active (and taking regular snapshots of itself), or
                // - thing is deleted and the latest snapshot is up to date
                if (isThingActive()) {
                    shutdown("Thing <{}> was not accessed in a while. Shutting Actor down ...", thingId);
                } else {
                    shutdown("Thing <{}> was deleted recently. Shutting Actor down ...", thingId);
                }
            }
        }

        private boolean thingExistsAsDeleted() {
            return null != thing && thing.hasLifecycle(ThingLifecycle.DELETED);
        }

        private void shutdown(final String shutdownLogTemplate, final String thingId) {
            log.debug(shutdownLogTemplate, thingId);
            // stop the supervisor (otherwise it'd restart this actor) which causes this actor to stop, too.
            getContext().getParent().tell(PoisonPill.getInstance(), getSelf());
        }

    }

    /**
     * This strategy handles all commands which were not explicitly handled beforehand. Those commands are logged as
     * unknown messages and are marked as unhandled.
     */
    @NotThreadSafe
    private final class MatchAnyAfterInitializeStrategy extends AbstractReceiveStrategy<Object> {

        /**
         * Constructs a new {@code MatchAnyAfterInitializeStrategy} object.
         */
        MatchAnyAfterInitializeStrategy() {
            super(Object.class, log);
        }

        @Override
        protected void doApply(final Object message) {
            log.warning("Unknown message: {}", message);
            unhandled(message);
        }

    }

    /**
     * This strategy handles all messages which were received before the Thing was initialized. Those messages are
     * logged as unexpected messages and cause the actor to be stopped.
     */
    @NotThreadSafe
    private final class MatchAnyDuringInitializeStrategy extends AbstractReceiveStrategy<Object> {

        /**
         * Constructs a new {@code MatchAnyDuringInitializeStrategy} object.
         */
        MatchAnyDuringInitializeStrategy() {
            super(Object.class, log);
        }

        @Override
        protected void doApply(final Object message) {
            log.debug("Unexpected message after initialization of actor received: {} - "
                            + "Terminating this actor and sending <{}> to requester ...", message,
                    ThingNotAccessibleException.class.getName());
            final ThingNotAccessibleException.Builder builder = ThingNotAccessibleException.newBuilder(thingId);
            if (message instanceof WithDittoHeaders) {
                builder.dittoHeaders(((WithDittoHeaders) message).getDittoHeaders());
            }
            notifySender(builder.build());
            scheduleCheckForThingActivity(activityCheckInterval.getSeconds());
        }

    }

}<|MERGE_RESOLUTION|>--- conflicted
+++ resolved
@@ -20,6 +20,7 @@
 import javax.annotation.Nullable;
 import javax.annotation.concurrent.NotThreadSafe;
 
+import org.eclipse.ditto.model.base.exceptions.DittoRuntimeException;
 import org.eclipse.ditto.model.base.headers.DittoHeaders;
 import org.eclipse.ditto.model.base.headers.WithDittoHeaders;
 import org.eclipse.ditto.model.things.Thing;
@@ -340,21 +341,15 @@
     }
 
     @SuppressWarnings("unchecked")
-<<<<<<< HEAD
     private void handleCommand(final Command command, final CommandStrategy commandStrategy) {
-        final CommandStrategy.Result result = commandStrategy.apply(defaultContext, thing,
-                getNextRevisionNumber(), command);
-=======
-    private void handleCommand(final Command command) {
         final CommandStrategy.Result result;
         try {
-            result = COMMAND_RECEIVE_STRATEGY.apply(defaultContext, thing,
+            result = commandStrategy.apply(defaultContext, thing,
                     getNextRevisionNumber(), command);
         } catch (final DittoRuntimeException e) {
             getSender().tell(e, getSelf());
             return;
         }
->>>>>>> 9d9e7633
 
         // Unchecked warning suppressed for `persistAndApplyConsumer`.
         // It is actually type-safe with the (infinitely-big) type parameter
