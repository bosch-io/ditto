--- conflicted
+++ resolved
@@ -123,12 +123,9 @@
 
             log.debug("Starting MessageMappingProcessorActor with pool size of <{}>.", connection.getProcessorPoolSize());
             final Props props = MessageMappingProcessorActor.props(pubSubMediator, pubSubTargetPath, commandProducer,
-<<<<<<< HEAD
+                            connection.getAuthorizationContext(), processor);
                             connection.getAuthorizationContext(), new MessageHeaderFilter(EXCLUDE, headerBlacklist),
                     mappingContexts);
-=======
-                            connection.getAuthorizationContext(), processor);
->>>>>>> 74709aa7
             final String messageMappingProcessorName = getMessageMappingProcessorActorName(connection.getId());
 
             final DefaultResizer resizer = new DefaultResizer(1, connection.getProcessorPoolSize());
