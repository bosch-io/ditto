--- conflicted
+++ resolved
@@ -71,16 +71,12 @@
     }
 
     @Override
-<<<<<<< HEAD
     public String getId() {
         return "normalized";
     }
 
     @Override
-    public void configure(final MappingConfig mappingConfig, final MessageMapperConfiguration configuration) {
-=======
     public void doConfigure(final MappingConfig mappingConfig, final MessageMapperConfiguration configuration) {
->>>>>>> 323c2213
         final Optional<String> fields = configuration.findProperty(FIELDS);
         fields.ifPresent(s ->
                 jsonFieldSelector =
