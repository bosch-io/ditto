---
title: "Desired Feature Properties"
published: true
permalink: 2020-11-11-desired-properties.html
layout: post
author: david_schwilk
tags: [blog]
hide_sidebar: true
sidebar: false
toc: true
---

## Desired feature properties added to things model
<<<<<<< HEAD
With the release of Eclipse Ditto **version 1.5.0**
[desired feature properties](basic-feature.html#feature-desired-properties) are introduced to the things model for 
**API versions later than 1**. The _desired properties_ for features are added on the same level of the model as
the feature properties and can reflect for example feature property updates ,which are intended, but not yet applied.

{% include note.html content="Further logics for desired feature properties might be implemented in future Ditto 
                              versions." %}
=======
With the upcoming release of Eclipse Ditto **version 1.5.0** 
[desired feature properties](basic-feature.html#feature-desired-properties) are introduced to the things model for 
**API versions later than 1**. The _desired properties_ for features are added on the same level of the model as 
the feature properties and can reflect for example feature property updates ,which are intended, but not yet applied. 

_Further logics for desired feature properties might be implemented in future Ditto versions._
>>>>>>> 8dc10bd7

A fully-fledged JSON representation of a feature with desired properties is shown below:

```json
{
    "lamp": {
        "definition": [ "com.mycompany.fb:Lamp:1.0.0" ],
        "properties": {
            "configuration": {
                "on": true,
                "location": {
                    "longitude": 34.052235,
                    "latitude": -118.243683
                }
            },
            "status": {
                "on": false,
                "color": {
                    "red": 128,
                    "green": 255,
                    "blue": 0
                }
            }
        },
        "desiredProperties": {
            "configuration": {
                "on": false
            }
        }
    }
}
```

## Operations on desired feature properties

* **CRUD operations**
    - You can create multiple desired properties of a feature or just single ones.
    - You can retrieve all desired properties of a feature or just single ones.
    - You can modify all desired properties of a feature or just single ones.
    - You can delete all desired properties of a feature or just single ones.
* **Search**
    - You can [search](httpapi-search.html) for things with specific desired properties with [RQL-functions](basic-rql.html).
    - You can search for things, which have [existent](basic-rql.html#exists) desired properties for a feature.
* **Get notified on changes**
<<<<<<< HEAD
    - You can [receive events](basic-signals-event.html) for changes done to the desired properties of things
=======
    - You can [receive events](basic-signals-event.html) for changes done to the desired properties of things 
>>>>>>> 8dc10bd7
      you're authorized to read.
    - You can [enrich](basic-enrichment.html) and [filter](basic-changenotifications.html#filtering) the 
    events you want to receive, for changes done to the desired properties.
    
### Executing CRUD operations on desired feature properties
<<<<<<< HEAD
CRUD operations can be executed either via the [Ditto HTTP API](httpapi-concepts.html) **versions later than 1** or via
=======
CRUD operations can be executed either via the [Ditto HTTP API](httpapi-concepts.html) <b>versions later than 1</b> or via 
>>>>>>> 8dc10bd7
[ditto-protocol](protocol-overview.html) messages.

_Possible CRUD operations for desired feature properties via ditto-protocol_:

- [Retrieve all desired properties of a feature via ditto-protocol](protocol-examples-retrievedesiredproperties.html)
- [Retrieve a single desired property of a feature via ditto-protocol](protocol-examples-retrievedesiredproperty.html)
- [Create/Modify all desired properties of a feature via ditto-protocol](protocol-examples-modifydesiredproperties.html)
- [Create/Modify a single desired property of a feature via ditto-protocol](protocol-examples-modifydesiredproperty.html)
- [Delete all desired properties of a feature via ditto-protocol](protocol-examples-deletedesiredproperties.html)
- [Delete a single desired property of a feature via ditto-protocol](protocol-examples-deletedesiredproperty.html)

### Using the ditto-client to manage desired feature properties
<<<<<<< HEAD
The desired feature properties can also be retrieved, modified and deleted via the [Ditto Java Client](client-sdk-java.html).
At the time of publishing of this blog post (**Ditto Java Client version 1.5.0**), no special CRUD operations for
desired feature properties are implemented in the client. Thus, the operations have to be executed via creating
=======
The desired feature properties can also be retrieved, modified and deleted via the [Ditto Java Client](client-sdk-java.html). 
With the upcoming (**Ditto Java Client version 1.5.0**), no special CRUD operations for 
desired feature properties are implemented in the client. Thus, the operations have to be executed via creating 
>>>>>>> 8dc10bd7
**ditto-protocol messages** manually in the client.

Example for creating/modifying desired feature properties of a thing via the ditto-client:

```java
final Adaptable modifyFeatureDesiredProperties =
                Adaptable.newBuilder(TopicPath.newBuilder(ThingId.of("com.mycompany.fb:Car:1.0.0"))
                        .things()
                        .twin()
                        .commands()
                        .modify()
                        .build())
                        .withPayload(Payload.newBuilder(
                                JsonPointer.of("/features/lamp/desiredProperties"))
                                .withValue(JsonObject.newBuilder().set("on", false).build())
                                .build()).build();

        client.sendDittoProtocol(modifyFeatureDesiredProperties).whenComplete(((adaptable, throwable) -> {
            if (throwable != null) {
                LOGGER.error("Received error while sending ModifyFeatureDesiredProperties: '{}' ",
                        throwable.toString());
            } else {
                LOGGER.info("Received response for ModifyFeatureDesiredProperties: '{}'", adaptable);
            }
        }));
```

## Feedback?

Please [get in touch](feedback.html) if you have feedback or questions towards this new concept of desired properties.

<br/>
<br/>
{% include image.html file="ditto.svg" alt="Ditto" max-width=500 %}
--<br/>
The Eclipse Ditto team<|MERGE_RESOLUTION|>--- conflicted
+++ resolved
@@ -11,22 +11,13 @@
 ---
 
 ## Desired feature properties added to things model
-<<<<<<< HEAD
-With the release of Eclipse Ditto **version 1.5.0**
-[desired feature properties](basic-feature.html#feature-desired-properties) are introduced to the things model for 
-**API versions later than 1**. The _desired properties_ for features are added on the same level of the model as
-the feature properties and can reflect for example feature property updates ,which are intended, but not yet applied.
-
-{% include note.html content="Further logics for desired feature properties might be implemented in future Ditto 
-                              versions." %}
-=======
 With the upcoming release of Eclipse Ditto **version 1.5.0** 
 [desired feature properties](basic-feature.html#feature-desired-properties) are introduced to the things model for 
 **API versions later than 1**. The _desired properties_ for features are added on the same level of the model as 
 the feature properties and can reflect for example feature property updates ,which are intended, but not yet applied. 
 
-_Further logics for desired feature properties might be implemented in future Ditto versions._
->>>>>>> 8dc10bd7
+{% include note.html content="Further logics for desired feature properties might be implemented in future Ditto 
+                              versions." %}
 
 A fully-fledged JSON representation of a feature with desired properties is shown below:
 
@@ -71,21 +62,13 @@
     - You can [search](httpapi-search.html) for things with specific desired properties with [RQL-functions](basic-rql.html).
     - You can search for things, which have [existent](basic-rql.html#exists) desired properties for a feature.
 * **Get notified on changes**
-<<<<<<< HEAD
-    - You can [receive events](basic-signals-event.html) for changes done to the desired properties of things
-=======
     - You can [receive events](basic-signals-event.html) for changes done to the desired properties of things 
->>>>>>> 8dc10bd7
       you're authorized to read.
     - You can [enrich](basic-enrichment.html) and [filter](basic-changenotifications.html#filtering) the 
     events you want to receive, for changes done to the desired properties.
     
 ### Executing CRUD operations on desired feature properties
-<<<<<<< HEAD
-CRUD operations can be executed either via the [Ditto HTTP API](httpapi-concepts.html) **versions later than 1** or via
-=======
-CRUD operations can be executed either via the [Ditto HTTP API](httpapi-concepts.html) <b>versions later than 1</b> or via 
->>>>>>> 8dc10bd7
+CRUD operations can be executed either via the [Ditto HTTP API](httpapi-concepts.html) **versions later than 1** or via 
 [ditto-protocol](protocol-overview.html) messages.
 
 _Possible CRUD operations for desired feature properties via ditto-protocol_:
@@ -98,15 +81,9 @@
 - [Delete a single desired property of a feature via ditto-protocol](protocol-examples-deletedesiredproperty.html)
 
 ### Using the ditto-client to manage desired feature properties
-<<<<<<< HEAD
-The desired feature properties can also be retrieved, modified and deleted via the [Ditto Java Client](client-sdk-java.html).
-At the time of publishing of this blog post (**Ditto Java Client version 1.5.0**), no special CRUD operations for
-desired feature properties are implemented in the client. Thus, the operations have to be executed via creating
-=======
 The desired feature properties can also be retrieved, modified and deleted via the [Ditto Java Client](client-sdk-java.html). 
 With the upcoming (**Ditto Java Client version 1.5.0**), no special CRUD operations for 
 desired feature properties are implemented in the client. Thus, the operations have to be executed via creating 
->>>>>>> 8dc10bd7
 **ditto-protocol messages** manually in the client.
 
 Example for creating/modifying desired feature properties of a thing via the ditto-client:
