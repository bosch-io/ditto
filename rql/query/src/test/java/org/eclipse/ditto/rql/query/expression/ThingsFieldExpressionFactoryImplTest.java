/*
 * Copyright (c) 2017 Contributors to the Eclipse Foundation
 *
 * See the NOTICE file(s) distributed with this work for additional
 * information regarding copyright ownership.
 *
 * This program and the accompanying materials are made available under the
 * terms of the Eclipse Public License 2.0 which is available at
 * http://www.eclipse.org/legal/epl-2.0
 *
 * SPDX-License-Identifier: EPL-2.0
 */
package org.eclipse.ditto.rql.query.expression;

import static org.assertj.core.api.Assertions.assertThat;

import java.util.HashMap;
import java.util.Map;

import org.junit.Test;

/**
 * Tests {@link ThingsFieldExpressionFactoryImpl}.
 */
public final class ThingsFieldExpressionFactoryImplTest {

    private static final String SLASH = "/";

    private static final String KNOWN_STRING = "KNOWN_STRING";

    private static final String KNOWN_FEATURE_ID = "feature1";

    private static final String KNOWN_FEATURE = "features/" + KNOWN_FEATURE_ID;

    private static final String KNOWN_FEATURE_PROPERTIES = "features/" + KNOWN_FEATURE_ID + "/properties";

    private static final String KNOWN_FEATURE_DESIRED_PROPERTIES =
            "features/" + KNOWN_FEATURE_ID + "/desiredProperties/";

    private static final String KNOWN_FEATURE_PROPERTY_WITH_ID =
            "features/" + KNOWN_FEATURE_ID + "/properties/" + KNOWN_STRING;

    private static final String KNOWN_FEATURE_DESIRED_PROPERTY_WITH_ID =
            "features/" + KNOWN_FEATURE_ID + "/desiredProperties/" + KNOWN_STRING + "_desired";

<<<<<<< HEAD
=======
    private static final String KNOWN_THING_DEFINITION = "definition/example:test:definition";

    private static final String KNOWN_METADATA = "_metadata/" + KNOWN_FEATURE_PROPERTY_WITH_ID;

>>>>>>> 1af87467
    private static final Map<String, String> SIMPLE_FIELD_MAPPINGS = new HashMap<>();
    static {
        SIMPLE_FIELD_MAPPINGS.put(FieldExpressionUtil.FIELD_NAME_THING_ID, FieldExpressionUtil.FIELD_ID);
        SIMPLE_FIELD_MAPPINGS.put(FieldExpressionUtil.FIELD_NAME_NAMESPACE, FieldExpressionUtil.FIELD_NAMESPACE);
        SIMPLE_FIELD_MAPPINGS.put(FieldExpressionUtil.FIELD_NAME_DEFINITION, FieldExpressionUtil.FIELD_NAME_DEFINITION);
    }

    private final ThingsFieldExpressionFactory ef = ThingsFieldExpressionFactory.of(SIMPLE_FIELD_MAPPINGS);

    @Test(expected = NullPointerException.class)
    public void filterByWithNullPropertyName() {
        ef.filterBy(null);
    }

    @Test(expected = IllegalArgumentException.class)
    public void filterByWithUnknownPropertyName() {
        ef.filterBy("unknown");
    }

    @Test
    public void filterByWithFeaturePropertyWithId() {
        final FieldExpression fieldExpression = ef.filterBy(KNOWN_FEATURE_PROPERTY_WITH_ID);

        final FilterFieldExpression expected = new FeatureIdPropertyExpressionImpl(KNOWN_FEATURE_ID, KNOWN_STRING);
        assertThat(fieldExpression).isEqualTo(expected);
    }

    @Test
    public void filterByWithFeatureDesiredPropertyWithId() {
        final FieldExpression fieldExpression = ef.filterBy(KNOWN_FEATURE_DESIRED_PROPERTY_WITH_ID);

        final FilterFieldExpression expected =
                new FeatureIdDesiredPropertyExpressionImpl(KNOWN_FEATURE_ID, KNOWN_STRING + "_desired");
        assertThat(fieldExpression).isEqualTo(expected);
    }

    @Test(expected = IllegalArgumentException.class)
    public void filterByWithFeature() {
        ef.filterBy(KNOWN_FEATURE);
    }

    @Test(expected = NullPointerException.class)
    public void existsByWithNullPropertyName() {
        ef.existsBy(null);
    }

    @Test(expected = IllegalArgumentException.class)
    public void existsByWithUnknownPropertyName() {
        ef.existsBy("unknown");
    }

    @Test
    public void existsByWithFeaturePropertyWithId() {
        final FieldExpression fieldExpression = ef.existsBy(KNOWN_FEATURE_PROPERTY_WITH_ID);

        final ExistsFieldExpression expected = new FeatureIdPropertyExpressionImpl(KNOWN_FEATURE_ID, KNOWN_STRING);
        assertThat(fieldExpression).isEqualTo(expected);
    }

    @Test
    public void existsByWithFeature() {
        final FieldExpression fieldExpression = ef.existsBy(KNOWN_FEATURE);

        final ExistsFieldExpression expected = new FeatureExpressionImpl(KNOWN_FEATURE_ID);
        assertThat(fieldExpression).isEqualTo(expected);
    }

    @Test
    public void existsByWithFeatureProperties() {
        final FieldExpression fieldExpression = ef.existsBy(KNOWN_FEATURE_PROPERTIES);

        final ExistsFieldExpression expected = new FeatureIdPropertiesExpressionImpl(KNOWN_FEATURE_ID);
        assertThat(fieldExpression).isEqualTo(expected);
    }

    @Test
    public void existsByWithFeatureDesiredProperties() {
        final FieldExpression fieldExpression = ef.existsBy(KNOWN_FEATURE_DESIRED_PROPERTIES);

        final ExistsFieldExpression expected = new FeatureIdDesiredPropertiesExpressionImpl(KNOWN_FEATURE_ID);
        assertThat(fieldExpression).isEqualTo(expected);
    }

    @Test
    public void existsByWithJsonPointer() {
        final FieldExpression fieldExpression = ef.existsBy(SLASH + KNOWN_FEATURE);

        final ExistsFieldExpression expected = new FeatureExpressionImpl(KNOWN_FEATURE_ID);
        assertThat(fieldExpression).isEqualTo(expected);
    }

    @Test
    public void sortByWithFeatureProperty() {
        final FieldExpression fieldExpression = ef.sortBy(KNOWN_FEATURE_PROPERTY_WITH_ID);

        final SortFieldExpression expected = new FeatureIdPropertyExpressionImpl(KNOWN_FEATURE_ID, KNOWN_STRING);
        assertThat(fieldExpression).isEqualTo(expected);
    }

    @Test
    public void sortByWithFeatureDesiredProperty() {
        final FieldExpression fieldExpression = ef.sortBy(KNOWN_FEATURE_DESIRED_PROPERTY_WITH_ID);

        final SortFieldExpression expected =
                new FeatureIdDesiredPropertyExpressionImpl(KNOWN_FEATURE_ID, KNOWN_STRING + "_desired");
        assertThat(fieldExpression).isEqualTo(expected);
    }

    @Test
    public void sortByWithJsonPointer() {
        final FieldExpression fieldExpression = ef.sortBy(SLASH + KNOWN_FEATURE_PROPERTY_WITH_ID);

        final SortFieldExpression expected = new FeatureIdPropertyExpressionImpl(KNOWN_FEATURE_ID, KNOWN_STRING);
        assertThat(fieldExpression).isEqualTo(expected);
    }

    @Test
    public void sortByWithJsonPointerDesired() {
        final FieldExpression fieldExpression = ef.sortBy(SLASH + KNOWN_FEATURE_DESIRED_PROPERTY_WITH_ID);

        final SortFieldExpression expected =
                new FeatureIdDesiredPropertyExpressionImpl(KNOWN_FEATURE_ID, KNOWN_STRING + "_desired");
        assertThat(fieldExpression).isEqualTo(expected);
    }

    @Test(expected = IllegalArgumentException.class)
    public void sortByWithFeaturePropertyInvalid1() {
        ef.sortBy(KNOWN_FEATURE);
    }

    @Test
    public void filterByWithAttribute() {
        final FieldExpression fieldExpression = ef.filterBy(FieldExpressionUtil.addAttributesPrefix(KNOWN_STRING));

        final FilterFieldExpression expected = new AttributeExpressionImpl(KNOWN_STRING);
        assertThat(fieldExpression).isEqualTo(expected);
    }

    @Test
    public void filterByWithThingId() {
        final FieldExpression fieldExpression = ef.filterBy(FieldExpressionUtil.FIELD_NAME_THING_ID);

        final FilterFieldExpression expected = new SimpleFieldExpressionImpl(FieldExpressionUtil.FIELD_ID);
        assertThat(fieldExpression).isEqualTo(expected);
    }

    @Test
    public void filterByWithJsonPointer() {
        final FieldExpression fieldExpression = ef.filterBy(SLASH + FieldExpressionUtil.FIELD_NAME_THING_ID);

        final FilterFieldExpression expected = new SimpleFieldExpressionImpl(FieldExpressionUtil.FIELD_ID);
        assertThat(fieldExpression).isEqualTo(expected);
    }

    @Test
    public void filterByFeatureIdAndProperty() {
        final FilterFieldExpression fieldExpression = ef.filterByFeatureProperty(KNOWN_FEATURE_ID, KNOWN_STRING);

        final FilterFieldExpression expected =
                new FeatureIdPropertyExpressionImpl(KNOWN_FEATURE_ID, KNOWN_STRING);
        assertThat(fieldExpression).isEqualTo(expected);
    }

    @Test
    public void filterByFeatureIdAndDesiredProperty() {
        final FilterFieldExpression fieldExpression = ef.filterByFeatureDesiredProperty(KNOWN_FEATURE_ID, KNOWN_STRING);

        final FilterFieldExpression expected =
                new FeatureIdDesiredPropertyExpressionImpl(KNOWN_FEATURE_ID, KNOWN_STRING);
        assertThat(fieldExpression).isEqualTo(expected);
    }

    @Test
    public void sortByFeatureProperty() {
        final SortFieldExpression fieldExpression = ef.sortByFeatureProperty(KNOWN_FEATURE_ID, KNOWN_STRING);

        final SortFieldExpression expected =
                new FeatureIdPropertyExpressionImpl(KNOWN_FEATURE_ID, KNOWN_STRING);
        assertThat(fieldExpression).isEqualTo(expected);
    }

    @Test
    public void sortByFeatureDesiredProperty() {
        final SortFieldExpression fieldExpression = ef.sortByFeatureDesiredProperty(KNOWN_FEATURE_ID, KNOWN_STRING);

        final SortFieldExpression expected =
                new FeatureIdDesiredPropertyExpressionImpl(KNOWN_FEATURE_ID, KNOWN_STRING);
        assertThat(fieldExpression).isEqualTo(expected);
    }

    @Test
    public void filterByAttribute() {
        final FilterFieldExpression fieldExpression = ef.filterByAttribute(KNOWN_STRING);

        final FilterFieldExpression expected = new AttributeExpressionImpl(KNOWN_STRING);
        assertThat(fieldExpression).isEqualTo(expected);
    }

    @Test
    public void sortByAttribute() {
        final SortFieldExpression fieldExpression = ef.sortByAttribute(KNOWN_STRING);

        final SortFieldExpression expected = new AttributeExpressionImpl(KNOWN_STRING);
        assertThat(fieldExpression).isEqualTo(expected);
    }

    @Test
    public void filterByThingId() {
        final FilterFieldExpression fieldExpression = ef.filterByThingId();

        final FilterFieldExpression expected = new SimpleFieldExpressionImpl(FieldExpressionUtil.FIELD_ID);
        assertThat(fieldExpression).isEqualTo(expected);
    }

    @Test
    public void sortByThingId() {
        final SortFieldExpression fieldExpression = ef.sortByThingId();

        final SortFieldExpression expected = new SimpleFieldExpressionImpl(FieldExpressionUtil.FIELD_ID);
        assertThat(fieldExpression).isEqualTo(expected);
    }

    @Test
    public void filterByDefinition() {
        final FilterFieldExpression fieldExpression = ef.filterByDefinition();

        final FilterFieldExpression expected = new SimpleFieldExpressionImpl(FieldExpressionUtil.FIELD_NAME_DEFINITION);
        assertThat(fieldExpression).isEqualTo(expected);
    }

    @Test
    public void sortByDefinition() {
        final SortFieldExpression fieldExpression = ef.sortByDefinition();

        final SortFieldExpression expected = new SimpleFieldExpressionImpl(FieldExpressionUtil.FIELD_NAME_DEFINITION);
        assertThat(fieldExpression).isEqualTo(expected);
    }

    @Test
    public void existsByWithDefinition() {
        final FieldExpression fieldExpression = ef.existsBy(FieldExpressionUtil.FIELD_NAME_DEFINITION);

        final ExistsFieldExpression expected = new SimpleFieldExpressionImpl(FieldExpressionUtil.FIELD_NAME_DEFINITION);
        assertThat(fieldExpression).isEqualTo(expected);
    }


    @Test
    public void filterByWithMetadata() {
        final FieldExpression fieldExpression = ef.filterBy(KNOWN_METADATA);

        final FilterFieldExpression expected = new MetadataExpressionImpl(KNOWN_FEATURE_PROPERTY_WITH_ID);
        assertThat(fieldExpression).isEqualTo(expected);
    }

    @Test
    public void existsByWithMetadata() {
        final FieldExpression fieldExpression = ef.existsBy(KNOWN_METADATA);

        final ExistsFieldExpression expected = new MetadataExpressionImpl(KNOWN_FEATURE_PROPERTY_WITH_ID);
        assertThat(fieldExpression).isEqualTo(expected);
    }

}<|MERGE_RESOLUTION|>--- conflicted
+++ resolved
@@ -43,13 +43,8 @@
     private static final String KNOWN_FEATURE_DESIRED_PROPERTY_WITH_ID =
             "features/" + KNOWN_FEATURE_ID + "/desiredProperties/" + KNOWN_STRING + "_desired";
 
-<<<<<<< HEAD
-=======
-    private static final String KNOWN_THING_DEFINITION = "definition/example:test:definition";
-
     private static final String KNOWN_METADATA = "_metadata/" + KNOWN_FEATURE_PROPERTY_WITH_ID;
 
->>>>>>> 1af87467
     private static final Map<String, String> SIMPLE_FIELD_MAPPINGS = new HashMap<>();
     static {
         SIMPLE_FIELD_MAPPINGS.put(FieldExpressionUtil.FIELD_NAME_THING_ID, FieldExpressionUtil.FIELD_ID);
