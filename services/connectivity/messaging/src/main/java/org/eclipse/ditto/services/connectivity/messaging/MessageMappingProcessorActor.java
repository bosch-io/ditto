/*
 * Copyright (c) 2017-2018 Bosch Software Innovations GmbH.
 *
 * All rights reserved. This program and the accompanying materials
 * are made available under the terms of the Eclipse Public License v2.0
 * which accompanies this distribution, and is available at
 * https://www.eclipse.org/org/documents/epl-2.0/index.php
 *
 * SPDX-License-Identifier: EPL-2.0
 */
package org.eclipse.ditto.services.connectivity.messaging;

import java.io.PrintWriter;
import java.io.StringWriter;
import java.text.MessageFormat;
import java.util.AbstractMap;
import java.util.Collections;
import java.util.Map;
import java.util.Optional;
import java.util.Set;
import java.util.concurrent.ConcurrentHashMap;
import java.util.function.BiConsumer;
import java.util.function.BiFunction;
import java.util.function.Function;
import java.util.stream.Collectors;

import javax.annotation.Nullable;

import org.eclipse.ditto.json.JsonArray;
import org.eclipse.ditto.json.JsonCollectors;
import org.eclipse.ditto.json.JsonFactory;
import org.eclipse.ditto.json.JsonValue;
import org.eclipse.ditto.model.base.auth.AuthorizationContext;
import org.eclipse.ditto.model.base.auth.AuthorizationSubject;
import org.eclipse.ditto.model.base.common.ConditionChecker;
import org.eclipse.ditto.model.base.common.HttpStatusCode;
import org.eclipse.ditto.model.base.exceptions.DittoRuntimeException;
import org.eclipse.ditto.model.base.headers.DittoHeaderDefinition;
import org.eclipse.ditto.model.base.headers.DittoHeaders;
import org.eclipse.ditto.model.base.headers.DittoHeadersBuilder;
import org.eclipse.ditto.model.base.headers.WithDittoHeaders;
import org.eclipse.ditto.model.connectivity.ConnectionSignalIdEnforcementFailedException;
import org.eclipse.ditto.model.connectivity.Target;
import org.eclipse.ditto.services.connectivity.messaging.metrics.ConnectionMetricsCollector;
import org.eclipse.ditto.services.connectivity.messaging.metrics.ConnectivityCounterRegistry;
import org.eclipse.ditto.services.models.connectivity.ExternalMessage;
import org.eclipse.ditto.services.models.connectivity.InboundExternalMessage;
import org.eclipse.ditto.services.models.connectivity.OutboundSignal;
import org.eclipse.ditto.services.models.connectivity.OutboundSignalFactory;
import org.eclipse.ditto.services.models.connectivity.placeholder.HeadersPlaceholder;
import org.eclipse.ditto.services.models.connectivity.placeholder.PlaceholderFactory;
import org.eclipse.ditto.services.models.connectivity.placeholder.PlaceholderFilter;
import org.eclipse.ditto.services.models.connectivity.placeholder.ThingPlaceholder;
import org.eclipse.ditto.services.models.connectivity.placeholder.TopicPathPlaceholder;
import org.eclipse.ditto.services.utils.akka.LogUtil;
import org.eclipse.ditto.services.utils.metrics.instruments.timer.StartedTimer;
import org.eclipse.ditto.services.utils.tracing.TraceUtils;
import org.eclipse.ditto.services.utils.tracing.TracingTags;
import org.eclipse.ditto.signals.base.Signal;
import org.eclipse.ditto.signals.commands.base.CommandResponse;
import org.eclipse.ditto.signals.commands.things.ThingErrorResponse;

import akka.actor.AbstractActor;
import akka.actor.ActorRef;
import akka.actor.Props;
import akka.actor.Status;
import akka.cluster.pubsub.DistributedPubSubMediator;
import akka.event.DiagnosticLoggingAdapter;
import akka.japi.Creator;
import akka.japi.pf.ReceiveBuilder;

/**
 * This Actor processes incoming {@link Signal}s and dispatches them via {@link DistributedPubSubMediator} to a consumer
 * actor.
 */
public final class MessageMappingProcessorActor extends AbstractActor {

    /**
     * The name of this Actor in the ActorSystem.
     */
    public static final String ACTOR_NAME = "messageMappingProcessor";

    private final DiagnosticLoggingAdapter log = LogUtil.obtain(this);

    private final ActorRef publisherActor;
    private final Map<String, StartedTimer> timers;

    private final MessageMappingProcessor processor;
    private final String connectionId;
    private final ActorRef conciergeForwarder;

    private final Function<ExternalMessage, ExternalMessage> placeholderSubstitution;
    private final BiFunction<ExternalMessage, DittoHeaders, DittoHeaders> adjustHeaders;
    private final Function<InboundExternalMessage, DittoHeaders> mapHeaders;
    private final BiConsumer<ExternalMessage, Signal<?>> applySignalIdEnforcement;
    private final ConnectionMetricsCollector responsedCounter;

    private MessageMappingProcessorActor(final ActorRef publisherActor,
            final ActorRef conciergeForwarder,
            final MessageMappingProcessor processor,
            final String connectionId) {

        this.publisherActor = publisherActor;
        this.conciergeForwarder = conciergeForwarder;
        this.processor = processor;
        this.connectionId = connectionId;
        timers = new ConcurrentHashMap<>();
        placeholderSubstitution = new PlaceholderSubstitution();
        adjustHeaders = new AdjustHeaders(connectionId);
        mapHeaders = new ApplyHeaderMapping(log);
        applySignalIdEnforcement = new ApplySignalIdEnforcement(log);
        responsedCounter = ConnectivityCounterRegistry.getRespondedCounter(connectionId);
    }

    /**
     * Creates Akka configuration object for this actor.
     *
     * @param publisherActor actor that handles/publishes outgoing messages.
     * @param conciergeForwarder the actor used to send signals to the concierge service.
     * @param processor the MessageMappingProcessor to use.
     * @param connectionId the connection id.
     * @return the Akka configuration Props object.
     */
    public static Props props(final ActorRef publisherActor,
            final ActorRef conciergeForwarder,
            final MessageMappingProcessor processor,
            final String connectionId) {

        return Props.create(MessageMappingProcessorActor.class, new Creator<MessageMappingProcessorActor>() {
            private static final long serialVersionUID = 1L;

            @Override
            public MessageMappingProcessorActor create() {
                return new MessageMappingProcessorActor(publisherActor, conciergeForwarder, processor, connectionId);
            }
        });
    }

    @Override
    public Receive createReceive() {
        return ReceiveBuilder.create()
                .match(ExternalMessage.class, this::handleInboundMessage)
                .match(CommandResponse.class, this::handleCommandResponse)
                .match(OutboundSignal.class, this::handleOutboundSignal)
                .match(Signal.class, this::handleSignal)
                .match(DittoRuntimeException.class, this::handleDittoRuntimeException)
                .match(Status.Failure.class, f -> log.warning("Got failure with cause {}: {}",
                        f.cause().getClass().getSimpleName(), f.cause().getMessage()))
                .matchAny(m -> {
                    log.warning("Unknown message: {}", m);
                    unhandled(m);
                }).build();
    }

    private void handleInboundMessage(final ExternalMessage externalMessage) {
        ConditionChecker.checkNotNull(externalMessage);
        final String correlationId = externalMessage.getHeaders().get(DittoHeaderDefinition.CORRELATION_ID.getKey());
        LogUtil.enhanceLogWithCorrelationId(log, correlationId);
        LogUtil.enhanceLogWithCustomField(log, BaseClientData.MDC_CONNECTION_ID, connectionId);
        log.debug("Handling ExternalMessage: {}", externalMessage);
        try {
            ConnectivityCounterRegistry
                    .getInboundMappedCounter(connectionId, externalMessage.getSourceAddress().orElse("unknown"))
                    .record(() -> mapExternalMessageToSignalAndForwardToConcierge(externalMessage));
        } catch (final DittoRuntimeException e) {
            handleDittoRuntimeException(e, externalMessage.getHeaders());
        } catch (final Exception e) {
            log.warning("Got <{}> when message was processed: <{}>", e.getClass().getSimpleName(), e.getMessage());
        }
    }

    private void mapExternalMessageToSignalAndForwardToConcierge(final ExternalMessage externalMessage) {
            final ExternalMessage messageWithAuthSubject = placeholderSubstitution.apply(externalMessage);
            final Optional<InboundExternalMessage> inboundMessageOpt = processor.process(messageWithAuthSubject);
            inboundMessageOpt.ifPresent(inboundMessage -> {
                final Signal<?> signal = inboundMessage.getSignal();
                enhanceLogUtil(signal);
                applySignalIdEnforcement.accept(messageWithAuthSubject, signal);
                final Signal<?> adjustedSignal = mapHeaders
                        .andThen(mappedHeaders -> adjustHeaders.apply(messageWithAuthSubject, mappedHeaders))
                        .andThen(signal::setDittoHeaders)
                        .apply(inboundMessage);

                startTrace(adjustedSignal);
                // This message is important to check if a command is accepted for a specific connection, as this
                // happens quite a lot this is going to the debug level. Use best with a connection-id filter.
                log.debug("Message successfully mapped to signal: '{}'. Passing to conciergeForwarder", adjustedSignal
                        .getType());
                conciergeForwarder.tell(adjustedSignal, getSelf());
            });
    }

    private void enhanceLogUtil(final WithDittoHeaders<?> signal) {
        LogUtil.enhanceLogWithCorrelationId(log, signal);
        LogUtil.enhanceLogWithCustomField(log, BaseClientData.MDC_CONNECTION_ID, connectionId);
    }

    private void handleDittoRuntimeException(final DittoRuntimeException exception) {
        handleDittoRuntimeException(exception, exception.getDittoHeaders());
    }

    private void handleDittoRuntimeException(final DittoRuntimeException exception,
            final Map<String, String> dittoHeaders) {

        final ThingErrorResponse errorResponse =
                ThingErrorResponse.of(exception, DittoHeaders.newBuilder(exception.getDittoHeaders())
                        .putHeaders(dittoHeaders)
                        .build());

        enhanceLogUtil(exception);

        final String stackTrace = stackTraceAsString(exception);
        log.info("Got DittoRuntimeException '{}' when ExternalMessage was processed: {} - {}. StackTrace: {}",
                exception.getErrorCode(), exception.getMessage(), exception.getDescription().orElse(""), stackTrace);

        handleCommandResponse(errorResponse);
    }

    private static String stackTraceAsString(final DittoRuntimeException exception) {
        final StringWriter stringWriter = new StringWriter();
        exception.printStackTrace(new PrintWriter(stringWriter));
        return stringWriter.toString();
    }

    private void handleCommandResponse(final CommandResponse<?> response) {
        enhanceLogUtil(response);
        finishTrace(response);
        recordResponse(response);

        if (response.getDittoHeaders().isResponseRequired()) {

            if (isSuccessResponse(response)) {
                log.debug("Received response: {}", response);
            } else {
                log.debug("Received error response: {}", response.toJsonString());
            }

            handleSignal(response);
        } else {
            log.debug("Requester did not require response (via DittoHeader '{}') - not mapping back to ExternalMessage",
                    DittoHeaderDefinition.RESPONSE_REQUIRED);
        }
    }

    private void recordResponse(final CommandResponse<?> response) {
        if (isSuccessResponse(response)) {
            responsedCounter.recordSuccess();
        } else {
            responsedCounter.recordFailure();
        }
    }

    private boolean isSuccessResponse(final CommandResponse<?> response) {
        return response.getStatusCodeValue() < HttpStatusCode.BAD_REQUEST.toInt();
    }

    private void handleOutboundSignal(final OutboundSignal outbound) {
        enhanceLogUtil(outbound.getSource());
        log.debug("Handling outbound signal: {}", outbound.getSource());
        mapToExternalMessage(outbound)
                .map(message -> OutboundSignalFactory.newMappedOutboundSignal(outbound, message))
                .ifPresent(outboundSignal -> publisherActor.forward(outboundSignal, getContext()));
    }

    /**
     * Is called for responses or errors which were directly sent to the mapping actor as a response.
     *
     * @param signal the response/error
     */
    private void handleSignal(final Signal<?> signal) {
        // map to outbound signal without authorized target (responses and errors are only sent to its origin)
        log.debug("Handling raw signal: {}", signal);
        handleOutboundSignal(OutboundSignalFactory.newOutboundSignal(signal, Collections.emptySet()));
    }

    private Optional<ExternalMessage> mapToExternalMessage(final OutboundSignal outbound) {
        try {
            final Set<ConnectionMetricsCollector> collectors = outbound.getTargets()
                    .stream()
                    .map(Target::getOriginalAddress)
                    .map(address -> ConnectivityCounterRegistry.getOutboundMappedCounter(connectionId, address))
                    .collect(Collectors.toSet());
            return ConnectionMetricsCollector.record(collectors, () -> processor.process(outbound.getSource()));
        } catch (final DittoRuntimeException e) {
            log.info("Got DittoRuntimeException during processing Signal: {} - {}", e.getMessage(),
                    e.getDescription().orElse(""));
        } catch (final Exception e) {
            log.warning("Got unexpected exception during processing Signal: {}", e.getMessage());
        }
        return Optional.empty();
    }

    private void startTrace(final Signal<?> command) {
        command.getDittoHeaders().getCorrelationId().ifPresent(correlationId -> {
            final StartedTimer timer = TraceUtils
                    .newAmqpRoundTripTimer(command)
                    .expirationHandling(startedTimer -> timers.remove(correlationId))
                    .build();
            timers.put(correlationId, timer);
        });
    }

    private void finishTrace(final WithDittoHeaders<? extends Signal> response) {
        if (ThingErrorResponse.class.isAssignableFrom(response.getClass())) {
            finishTrace(response, ((ThingErrorResponse) response).getDittoRuntimeException());
        } else {
            finishTrace(response, null);
        }
    }

    private void finishTrace(final WithDittoHeaders<? extends Signal> response, @Nullable final Throwable cause) {
        response.getDittoHeaders().getCorrelationId().ifPresent(correlationId -> {
            try {
                finishTrace(correlationId, cause);
            } catch (final IllegalArgumentException e) {
                log.debug("Trace missing for response: '{}'", response);
            }
        });
    }

    private void finishTrace(final String correlationId, @Nullable final Throwable cause) {
        final StartedTimer timer = timers.remove(correlationId);
        if (null == timer) {
            throw new IllegalArgumentException(
                    MessageFormat.format("No trace found for correlation-id <{0}>!", correlationId));
        }

        timer.tag(TracingTags.MAPPING_SUCCESS, null == cause).stop();
    }

    static final class PlaceholderSubstitution implements Function<ExternalMessage, ExternalMessage> {

        @Override
        public ExternalMessage apply(final ExternalMessage externalMessage) {
            final AuthorizationContext authorizationContext = getAuthorizationContextFromMessage(externalMessage);
            final AuthorizationContext filteredContext =
                    PlaceholderFilter.filterAuthorizationContext(authorizationContext, externalMessage.getHeaders());
            final JsonArray authSubjectsArray = mapAuthorizationContextToSubjectsArray(filteredContext);
            final ExternalMessage externalMessageWithSourceHeader = authSubjectsArray.get(0)
                    .map(JsonValue::asString)
                    .map(firstAuthorizationSubject -> externalMessage.withHeader(DittoHeaderDefinition.SOURCE.getKey(),
                            firstAuthorizationSubject))
                    .orElse(externalMessage);
            return externalMessageWithSourceHeader.withHeader(DittoHeaderDefinition.AUTHORIZATION_SUBJECTS.getKey(),
                    authSubjectsArray.toString());
        }

        private static AuthorizationContext getAuthorizationContextFromMessage(final ExternalMessage externalMessage) {
            final AuthorizationContext authorizationContext = externalMessage
                    .getAuthorizationContext()
                    .orElseThrow(() -> new IllegalArgumentException("No authorizationContext available."));
            if (authorizationContext.isEmpty()) {
                throw new IllegalArgumentException("Empty authorization context not allowed.");
            }
            return authorizationContext;
        }

        private static JsonArray mapAuthorizationContextToSubjectsArray(
                final AuthorizationContext authorizationContext) {
            return authorizationContext.stream()
                    .map(AuthorizationSubject::getId)
                    .map(JsonFactory::newValue)
                    .collect(JsonCollectors.valuesToArray());
        }
    }

    static final class AdjustHeaders implements BiFunction<ExternalMessage, DittoHeaders, DittoHeaders> {

        private final String connectionId;

        private AdjustHeaders(final String connectionId) {
            this.connectionId = connectionId;
        }

        @Override
        public DittoHeaders apply(final ExternalMessage externalMessage, final DittoHeaders dittoHeaders) {
            final DittoHeadersBuilder dittoHeadersBuilder = dittoHeaders.toBuilder();

            final String beforeMapping = externalMessage
                    .findHeader(DittoHeaderDefinition.AUTHORIZATION_SUBJECTS.getKey())
                    .orElseThrow(() -> new IllegalArgumentException(
                            "Missing header " + DittoHeaderDefinition.AUTHORIZATION_SUBJECTS.getKey()));
            // do not use dittoHeadersBuilder.authorizationSubjects(beforeMapping);
            // because beforeMapping is a JsonArray String, we need to set AUTHORIZATION_SUBJECTS header directly
            dittoHeadersBuilder.putHeader(DittoHeaderDefinition.AUTHORIZATION_SUBJECTS.getKey(), beforeMapping);

            if (!dittoHeaders.getOrigin().isPresent()) {
                dittoHeadersBuilder.origin(connectionId);
            }

            // overwrite the auth-subjects to the configured ones after mapping in order to be sure that the mapping
            // does not choose/change the auth-subjects itself:
            return dittoHeadersBuilder.build();
        }

    }

    /**
     * Helper class applying the {@link org.eclipse.ditto.services.models.connectivity.placeholder.EnforcementFilter} of
     * the passed in {@link ExternalMessage} by throwing a {@link ConnectionSignalIdEnforcementFailedException} if the
     * enforcement failed.
     */
    static final class ApplySignalIdEnforcement implements BiConsumer<ExternalMessage, Signal<?>> {

        private final DiagnosticLoggingAdapter log;

        ApplySignalIdEnforcement(final DiagnosticLoggingAdapter log) {
            this.log = log;
        }

        @Override
        public void accept(final ExternalMessage externalMessage, final Signal<?> signal) {
            externalMessage.getEnforcementFilter().ifPresent(enforcementFilter -> {
<<<<<<< HEAD
                log.debug("Connection Signal ID Enforcement enabled: {}", enforcementFilter);
                try {
=======
                log.debug("Connection Signal ID Enforcement enabled - matching Signal ID <{}> with filter: {}",
                        signal.getId(), enforcementFilter);
>>>>>>> 9f0f5bce
                enforcementFilter.match(signal.getId(), signal.getDittoHeaders());
                } catch(final DittoRuntimeException ex) {
                    log.debug("Connection Signal ID Enforcement failed with parameter '{}' and filter '{}'.",
                            signal.getId(), enforcementFilter);
                    throw ex;
                }
            });
        }
    }

    /**
     * Helper class applying the {@link org.eclipse.ditto.model.connectivity.HeaderMapping}.
     */
    static final class ApplyHeaderMapping implements Function<InboundExternalMessage, DittoHeaders> {

        private static final HeadersPlaceholder HEADERS_PLACEHOLDER = PlaceholderFactory.newHeadersPlaceholder();
        private static final ThingPlaceholder THING_PLACEHOLDER = PlaceholderFactory.newThingPlaceholder();
        private static final TopicPathPlaceholder TOPIC_PLACEHOLDER = PlaceholderFactory.newTopicPathPlaceholder();

        private final DiagnosticLoggingAdapter log;

        ApplyHeaderMapping(final DiagnosticLoggingAdapter log) {
            this.log = log;
        }

        @Override
        public DittoHeaders apply(final InboundExternalMessage inboundExternalMessage) {
            final Signal<?> signal = inboundExternalMessage.getSignal();
            final ExternalMessage externalMessage = inboundExternalMessage.getSource();
            return externalMessage.getHeaderMapping().map(mapping -> {
                final DittoHeaders dittoHeaders = signal.getDittoHeaders();
                final String thingId = signal.getId();

                final DittoHeadersBuilder dittoHeadersBuilder = dittoHeaders.toBuilder();
                mapping.getMapping().entrySet().stream()
                        .map(e -> newEntry(e.getKey(),
                                PlaceholderFilter.apply(e.getValue(), dittoHeaders, HEADERS_PLACEHOLDER, true))
                        )
                        .map(e -> newEntry(e.getKey(),
                                PlaceholderFilter.apply(e.getValue(), thingId, THING_PLACEHOLDER, true))
                        )
                        .map(e -> newEntry(e.getKey(),
                                PlaceholderFilter.apply(e.getValue(),
                                        inboundExternalMessage.getTopicPath(),
                                        TOPIC_PLACEHOLDER, true))
                        )
                        .forEach(e -> dittoHeadersBuilder.putHeader(e.getKey(), e.getValue()));

                LogUtil.enhanceLogWithCorrelationId(log, signal);
                final DittoHeaders newHeaders = dittoHeadersBuilder.build();
                log.debug("Result of header mapping <{}> are these headers: {}", mapping, newHeaders);
                return newHeaders;
            }).orElse(signal.getDittoHeaders());
        }

        private static Map.Entry<String, String> newEntry(final String key, final String value) {
            return new AbstractMap.SimpleImmutableEntry<>(key, value);
        }
    }
}<|MERGE_RESOLUTION|>--- conflicted
+++ resolved
@@ -411,19 +411,9 @@
         @Override
         public void accept(final ExternalMessage externalMessage, final Signal<?> signal) {
             externalMessage.getEnforcementFilter().ifPresent(enforcementFilter -> {
-<<<<<<< HEAD
-                log.debug("Connection Signal ID Enforcement enabled: {}", enforcementFilter);
-                try {
-=======
                 log.debug("Connection Signal ID Enforcement enabled - matching Signal ID <{}> with filter: {}",
                         signal.getId(), enforcementFilter);
->>>>>>> 9f0f5bce
                 enforcementFilter.match(signal.getId(), signal.getDittoHeaders());
-                } catch(final DittoRuntimeException ex) {
-                    log.debug("Connection Signal ID Enforcement failed with parameter '{}' and filter '{}'.",
-                            signal.getId(), enforcementFilter);
-                    throw ex;
-                }
             });
         }
     }
