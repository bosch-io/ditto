--- conflicted
+++ resolved
@@ -108,12 +108,9 @@
     private static final boolean KNOWN_POLICY_ENFORCER_INVALIDATED_PREEMPTIVELY = true;
     private static final List<String> KNOWN_JOURNAL_TAGS = Lists.list("tag-a", "tag-b");
     private static final boolean KNOWN_IS_SUDO = true;
-<<<<<<< HEAD
     private static final String KNOWN_CONDITION = "eq(attributes/value)";
-=======
     private static final String KNOWN_TRACEPARENT = "00-dfca0d990402884d22e909a87ac677ec-94fc4da95e842f96-01";
     private static final String KNOWN_TRACESTATE = "eclipse=ditto";
->>>>>>> 835f4a6a
 
 
     static {
@@ -172,12 +169,9 @@
                 .putHeader(DittoHeaderDefinition.EVENT_JOURNAL_TAGS.getKey(),
                         charSequencesToJsonArray(KNOWN_JOURNAL_TAGS).toString())
                 .putHeader(DittoHeaderDefinition.DITTO_SUDO.getKey(), String.valueOf(KNOWN_IS_SUDO))
-<<<<<<< HEAD
-                .condition(KNOWN_CONDITION)
-=======
                 .putHeader(DittoHeaderDefinition.W3C_TRACEPARENT.getKey(), KNOWN_TRACEPARENT)
                 .putHeader(DittoHeaderDefinition.W3C_TRACESTATE.getKey(), KNOWN_TRACESTATE)
->>>>>>> 835f4a6a
+                .condition(KNOWN_CONDITION)
                 .build();
 
         assertThat(underTest).isEqualTo(expectedHeaderMap);
@@ -422,12 +416,9 @@
                 .set(DittoHeaderDefinition.EVENT_JOURNAL_TAGS.getKey(),
                         charSequencesToJsonArray(KNOWN_JOURNAL_TAGS))
                 .set(DittoHeaderDefinition.DITTO_SUDO.getKey(), KNOWN_IS_SUDO)
-<<<<<<< HEAD
-                .set(DittoHeaderDefinition.CONDITION.getKey(), KNOWN_CONDITION)
-=======
                 .set(DittoHeaderDefinition.W3C_TRACEPARENT.getKey(), KNOWN_TRACEPARENT)
                 .set(DittoHeaderDefinition.W3C_TRACESTATE.getKey(), KNOWN_TRACESTATE)
->>>>>>> 835f4a6a
+                .set(DittoHeaderDefinition.CONDITION.getKey(), KNOWN_CONDITION)
                 .build();
 
         final Map<String, String> allKnownHeaders = createMapContainingAllKnownHeaders();
@@ -653,12 +644,9 @@
         result.put(DittoHeaderDefinition.EVENT_JOURNAL_TAGS.getKey(),
                 charSequencesToJsonArray(KNOWN_JOURNAL_TAGS).toString());
         result.put(DittoHeaderDefinition.DITTO_SUDO.getKey(), String.valueOf(KNOWN_IS_SUDO));
-<<<<<<< HEAD
-        result.put(DittoHeaderDefinition.CONDITION.getKey(), KNOWN_CONDITION);
-=======
         result.put(DittoHeaderDefinition.W3C_TRACEPARENT.getKey(), KNOWN_TRACEPARENT);
         result.put(DittoHeaderDefinition.W3C_TRACESTATE.getKey(), KNOWN_TRACESTATE);
->>>>>>> 835f4a6a
+        result.put(DittoHeaderDefinition.CONDITION.getKey(), KNOWN_CONDITION);
 
         return result;
     }
