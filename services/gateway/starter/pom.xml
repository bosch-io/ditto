<?xml version="1.0" encoding="UTF-8"?>
<!--
  ~ Copyright (c) 2017 Bosch Software Innovations GmbH.
  ~
  ~ All rights reserved. This program and the accompanying materials
  ~ are made available under the terms of the Eclipse Public License v2.0
  ~ which accompanies this distribution, and is available at
  ~ https://www.eclipse.org/org/documents/epl-2.0/index.php
  ~
  ~ Contributors:
  ~    Bosch Software Innovations GmbH - initial contribution
  -->
<project xmlns:xsi="http://www.w3.org/2001/XMLSchema-instance" xmlns="http://maven.apache.org/POM/4.0.0"
         xsi:schemaLocation="http://maven.apache.org/POM/4.0.0 http://maven.apache.org/xsd/maven-4.0.0.xsd">
    <modelVersion>4.0.0</modelVersion>

    <parent>
        <groupId>org.eclipse.ditto</groupId>
        <artifactId>ditto-services-gateway</artifactId>
        <version>${revision}</version>
    </parent>

    <artifactId>ditto-services-gateway-starter</artifactId>
    <name>Eclipse Ditto :: Services :: Gateway :: Starter</name>

    <properties>
        <the.build.timestamp>${maven.build.timestamp}</the.build.timestamp>
        <maven.build.timestamp.format>yyyy-MM-dd HH:mm</maven.build.timestamp.format>
    </properties>

    <dependencies>
        <dependency>
            <groupId>org.eclipse.ditto</groupId>
            <artifactId>ditto-services-base</artifactId>
        </dependency>
        <dependency>
            <groupId>org.eclipse.ditto</groupId>
            <artifactId>ditto-services-models-concierge</artifactId>
        </dependency>
        <dependency>
            <groupId>${project.groupId}</groupId>
            <artifactId>ditto-services-gateway-endpoints</artifactId>
            <version>${project.version}</version>
        </dependency>
        <dependency>
            <groupId>${project.groupId}</groupId>
            <artifactId>ditto-services-gateway-health</artifactId>
            <version>${project.version}</version>
        </dependency>
        <dependency>
            <groupId>${project.groupId}</groupId>
            <artifactId>ditto-services-gateway-proxy</artifactId>
            <version>${project.version}</version>
        </dependency>
        <dependency>
            <groupId>${project.groupId}</groupId>
            <artifactId>ditto-services-gateway-security</artifactId>
            <version>${project.version}</version>
        </dependency>
        <dependency>
            <groupId>${project.groupId}</groupId>
            <artifactId>ditto-services-gateway-streaming</artifactId>
            <version>${project.version}</version>
        </dependency>
        <dependency>
            <groupId>${project.groupId}</groupId>
            <artifactId>ditto-services-gateway-util</artifactId>
            <version>${project.version}</version>
        </dependency>

        <dependency>
            <groupId>org.eclipse.ditto</groupId>
            <artifactId>ditto-services-utils-akka</artifactId>
        </dependency>
        <dependency>
            <groupId>org.eclipse.ditto</groupId>
            <artifactId>ditto-services-utils-cluster</artifactId>
        </dependency>
        <dependency>
            <groupId>org.eclipse.ditto</groupId>
            <artifactId>ditto-services-utils-config</artifactId>
        </dependency>
        <dependency>
            <groupId>org.eclipse.ditto</groupId>
            <artifactId>ditto-services-utils-devops</artifactId>
        </dependency>
        <dependency>
            <groupId>org.eclipse.ditto</groupId>
            <artifactId>ditto-services-utils-health</artifactId>
        </dependency>
        <dependency>
            <groupId>org.eclipse.ditto</groupId>
            <artifactId>ditto-services-utils-persistence</artifactId>
        </dependency>

        <dependency>
            <groupId>io.jsonwebtoken</groupId>
            <artifactId>jjwt</artifactId>
        </dependency>

        <dependency>
            <groupId>com.typesafe.akka</groupId>
            <artifactId>akka-slf4j_${scala.version}</artifactId>
        </dependency>
        <dependency>
            <groupId>com.typesafe.akka</groupId>
            <artifactId>akka-cluster_${scala.version}</artifactId>
        </dependency>
        <dependency>
            <groupId>com.typesafe.akka</groupId>
            <artifactId>akka-cluster-sharding_${scala.version}</artifactId>
        </dependency>
        <dependency>
            <groupId>com.typesafe.akka</groupId>
            <artifactId>akka-cluster-tools_${scala.version}</artifactId>
        </dependency>
        <dependency>
            <groupId>com.typesafe.akka</groupId>
            <artifactId>akka-http_${scala.version}</artifactId>
        </dependency>

        <dependency>
            <groupId>ch.qos.logback</groupId>
            <artifactId>logback-classic</artifactId>
        </dependency>
        <dependency>
            <groupId>net.logstash.logback</groupId>
            <artifactId>logstash-logback-encoder</artifactId>
        </dependency>
        <dependency>
            <groupId>org.codehaus.janino</groupId>
            <artifactId>janino</artifactId>
        </dependency>
        <dependency>
            <groupId>org.aspectj</groupId>
            <artifactId>aspectjrt</artifactId>
        </dependency>
        <dependency>
            <groupId>io.kamon</groupId>
            <artifactId>kamon-akka-2.5_${scala.version}</artifactId>
        </dependency>
<<<<<<< HEAD
        <dependency>
            <groupId>io.kamon</groupId>
            <artifactId>kamon-akka-remote-2.5_${scala.version}</artifactId>
        </dependency>
        <dependency>
            <groupId>io.kamon</groupId>
            <artifactId>kamon-akka-http-2.5_${scala.version}</artifactId>
        </dependency>
=======
>>>>>>> 3a0d55cb
    </dependencies>

    <build>
        <resources>
            <resource>
                <filtering>true</filtering>
                <directory>src/main/resources</directory>
                <includes>
                    <include>versions.json</include>
                </includes>
            </resource>
            <resource>
                <filtering>false</filtering>
                <directory>src/main/resources</directory>
                <excludes>
                    <exclude>versions.json</exclude>
                </excludes>
            </resource>
        </resources>

        <plugins>
            <plugin>
                <groupId>org.apache.maven.plugins</groupId>
                <artifactId>maven-shade-plugin</artifactId>
                <executions>
                    <execution>
                        <phase>package</phase>
                        <goals>
                            <goal>shade</goal>
                        </goals>
                        <configuration>
                            <shadedArtifactAttached>true</shadedArtifactAttached>
                            <shadedClassifierName>allinone</shadedClassifierName>
                            <artifactSet>
                                <includes>
                                    <include>*:*</include>
                                </includes>
                            </artifactSet>
                            <filters>
                                <filter>
                                    <artifact>*:*</artifact>
                                    <excludes>
                                        <exclude>**/*.groovy</exclude>
                                        <!-- exclude groovy files so that cf doesn't
                                           think we want to deploy a spring boot cli app -->
                                        <!-- exclude manifest signature files -->
                                        <exclude>META-INF/*.SF</exclude>
                                        <exclude>META-INF/*.DSA</exclude>
                                        <exclude>META-INF/*.RSA</exclude>
                                        <exclude>LICENSE</exclude>
                                        <exclude>README.md</exclude>
                                        <exclude>META-INF/LICENSE*</exclude>
                                        <exclude>META-INF/NOTICE*</exclude>
                                        <exclude>rootdoc.txt</exclude>
                                    </excludes>
                                </filter>
                            </filters>
                            <transformers>
                                <transformer
                                        implementation="org.apache.maven.plugins.shade.resource.AppendingTransformer">
                                    <resource>reference.conf</resource>
                                </transformer>
                                <transformer
                                        implementation="org.apache.maven.plugins.shade.resource.ManifestResourceTransformer">
                                    <manifestEntries>
                                        <Main-Class>org.eclipse.ditto.services.gateway.starter.GatewayService
                                        </Main-Class>
                                    </manifestEntries>
                                </transformer>
                            </transformers>
                        </configuration>
                    </execution>
                </executions>
            </plugin>

            <plugin>
                <groupId>io.fabric8</groupId>
                <artifactId>docker-maven-plugin</artifactId>
                <configuration>
                    <autoPull>always</autoPull> <!-- always pull latest BaseImage -->
                    <images>
                        <image>
                            <alias>${gateway.docker.image.name}</alias>
                            <name>
                                ${docker.repository}/${gateway.docker.image.name}:${project.version}
                            </name>
                            <build>
                                <from>${docker.image.jdk}</from>
                                <tags>
                                    <tag>${docker.image.additional.tag}</tag>
                                </tags>
                                <ports>
                                    <port>${docker.image.port}</port>
                                </ports>
                                <env>
                                    <HTTP_PORT>${docker.image.port}</HTTP_PORT>
                                    <HOSTING_ENVIRONMENT>Docker</HOSTING_ENVIRONMENT>
                                </env>
                                <workdir>/opt/ditto</workdir>
                                <entryPoint>
                                    <exec>
                                        <arg>java</arg>
                                        <arg>-jar</arg>
                                        <arg>/opt/ditto/starter.jar</arg>
                                    </exec>
                                </entryPoint>
                                <assembly>
                                    <basedir>/</basedir>
                                    <descriptor>assembly.xml</descriptor>
                                </assembly>
                                <runCmds>
                                    <runCmd>ln -s /opt/ditto/${project.build.finalName}-allinone.jar /opt/ditto/starter.jar</runCmd>
                                </runCmds>
                            </build>
                        </image>
                    </images>
                </configuration>
            </plugin>

            <plugin>
                <groupId>org.codehaus.mojo</groupId>
                <artifactId>aspectj-maven-plugin</artifactId>
                <version>${aspectj-maven-plugin.version}</version>
                <executions>
                    <execution>
                        <!-- IMPORTANT -->
                        <phase>process-sources</phase>
                        <goals>
                            <goal>compile</goal>
                        </goals>
                    </execution>
                </executions>
                <configuration>
                    <source>${javac.target}</source>
                    <target>${javac.target}</target>
                    <complianceLevel>${javac.target}</complianceLevel>
                    <weaveDependencies>
                        <weaveDependency>
                            <groupId>io.kamon</groupId>
                            <artifactId>kamon-akka-2.5_${scala.version}</artifactId>
                        </weaveDependency>
                        <weaveDependency>
                            <groupId>io.kamon</groupId>
                            <artifactId>kamon-akka-remote-2.5_${scala.version}</artifactId>
                        </weaveDependency>
                        <weaveDependency>
                            <groupId>io.kamon</groupId>
                            <artifactId>kamon-akka-http-2.5_${scala.version}</artifactId>
                        </weaveDependency>
                    </weaveDependencies>
                </configuration>
                <dependencies>
                    <dependency>
                        <groupId>org.aspectj</groupId>
                        <artifactId>aspectjtools</artifactId>
                        <version>${aspectj.version}</version>
                    </dependency>
                </dependencies>
            </plugin>
        </plugins>
    </build>
</project><|MERGE_RESOLUTION|>--- conflicted
+++ resolved
@@ -120,36 +120,26 @@
         </dependency>
 
         <dependency>
+            <groupId>org.aspectj</groupId>
+            <artifactId>aspectjrt</artifactId>
+        </dependency>
+        <dependency>
+            <groupId>io.kamon</groupId>
+            <artifactId>kamon-akka-2.5_${scala.version}</artifactId>
+        </dependency>
+        <dependency>
+            <groupId>io.kamon</groupId>
+            <artifactId>kamon-akka-remote-2.5_${scala.version}</artifactId>
+        </dependency>
+        <dependency>
+            <groupId>io.kamon</groupId>
+            <artifactId>kamon-akka-http-2.5_${scala.version}</artifactId>
+        </dependency>
+
+        <dependency>
             <groupId>ch.qos.logback</groupId>
             <artifactId>logback-classic</artifactId>
         </dependency>
-        <dependency>
-            <groupId>net.logstash.logback</groupId>
-            <artifactId>logstash-logback-encoder</artifactId>
-        </dependency>
-        <dependency>
-            <groupId>org.codehaus.janino</groupId>
-            <artifactId>janino</artifactId>
-        </dependency>
-        <dependency>
-            <groupId>org.aspectj</groupId>
-            <artifactId>aspectjrt</artifactId>
-        </dependency>
-        <dependency>
-            <groupId>io.kamon</groupId>
-            <artifactId>kamon-akka-2.5_${scala.version}</artifactId>
-        </dependency>
-<<<<<<< HEAD
-        <dependency>
-            <groupId>io.kamon</groupId>
-            <artifactId>kamon-akka-remote-2.5_${scala.version}</artifactId>
-        </dependency>
-        <dependency>
-            <groupId>io.kamon</groupId>
-            <artifactId>kamon-akka-http-2.5_${scala.version}</artifactId>
-        </dependency>
-=======
->>>>>>> 3a0d55cb
     </dependencies>
 
     <build>
