--- conflicted
+++ resolved
@@ -144,34 +144,19 @@
         retrieveModifiedConnectionResponse =
                 RetrieveConnectionResponse.of(modifiedConnection.toJson(), DittoHeaders.empty());
         retrieveConnectionStatusOpenResponse =
-<<<<<<< HEAD
                 RetrieveConnectionStatusResponse.getBuilder(connectionId, DittoHeaders.empty())
                 .connectionStatus(ConnectivityStatus.OPEN)
                 .liveStatus(ConnectivityStatus.OPEN)
                 .connectedSince(INSTANT)
-                .clientStatus(asList(ConnectivityModelFactory.newClientStatus("client1", ConnectivityStatus.OPEN, "connection is open", INSTANT)))
+                .clientStatus(asList(ConnectivityModelFactory.newClientStatus("client1", ConnectivityStatus.OPEN,
+                                "connection is open", INSTANT)))
                 .sourceStatus(asList(
                         ConnectivityModelFactory.newSourceStatus("client1",  ConnectivityStatus.OPEN, "source1", "consumer started"),
                         ConnectivityModelFactory.newSourceStatus("client1", ConnectivityStatus.OPEN, "source2", "consumer started")
                 ))
-                .targetStatus(asList(ConnectivityModelFactory.newTargetStatus("client1",  ConnectivityStatus.OPEN, "target1","publisher started")))
+                .targetStatus(asList(ConnectivityModelFactory.newTargetStatus("client1", ConnectivityStatus.OPEN, "target1",
+                                "publisher started")))
                 .build();
-
-=======
-                RetrieveConnectionStatusResponse.of(connectionId, ConnectivityStatus.OPEN, ConnectivityStatus.OPEN,
-                        INSTANT,
-                        asList(ConnectivityModelFactory.newClientStatus("client1", ConnectivityStatus.OPEN,
-                                "connection is open", INSTANT)),
-                        asList(
-                                ConnectivityModelFactory.newSourceStatus("client1", ConnectivityStatus.OPEN, "source1",
-                                        "consumer started"),
-                                ConnectivityModelFactory.newSourceStatus("client1", ConnectivityStatus.OPEN, "source2",
-                                        "consumer started")
-                        ),
-                        asList(ConnectivityModelFactory.newTargetStatus("client1", ConnectivityStatus.OPEN, "target1",
-                                "publisher started")),
-                        DittoHeaders.empty());
->>>>>>> 918bd866
         connectionNotAccessibleException = ConnectionNotAccessibleException.newBuilder(connectionId).build();
     }
 
