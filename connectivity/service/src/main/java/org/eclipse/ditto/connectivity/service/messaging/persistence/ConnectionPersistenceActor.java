--- conflicted
+++ resolved
@@ -1,5 +1,5 @@
 /*
- * Copyright (c) 2022 Contributors to the Eclipse Foundation
+ * Copyright (c) 2017 Contributors to the Eclipse Foundation
  *
  * See the NOTICE file(s) distributed with this work for additional
  * information regarding copyright ownership.
@@ -80,7 +80,6 @@
 import org.eclipse.ditto.connectivity.service.messaging.ClientActorPropsFactory;
 import org.eclipse.ditto.connectivity.service.messaging.ClientActorRefs;
 import org.eclipse.ditto.connectivity.service.messaging.amqp.AmqpValidator;
-import org.eclipse.ditto.connectivity.service.messaging.hono.HonoValidator;
 import org.eclipse.ditto.connectivity.service.messaging.httppush.HttpPushValidator;
 import org.eclipse.ditto.connectivity.service.messaging.kafka.KafkaValidator;
 import org.eclipse.ditto.connectivity.service.messaging.monitoring.logs.ConnectionLogger;
@@ -936,14 +935,10 @@
     }
 
     private CompletionStage<Object> startAndAskClientActors(final SignalWithEntityId<?> cmd, final int clientCount) {
-        try {
-            startClientActorsIfRequired(clientCount, cmd.getDittoHeaders());
-            return processClientAskResult(Patterns.ask(clientActorRouter,
-                    consistentHashableEnvelope(cmd, cmd.getEntityId().toString()),
-                    clientActorAskTimeout));
-        } catch (final Exception e) {
-            return CompletableFuture.failedStage(e);
-        }
+        startClientActorsIfRequired(clientCount, cmd.getDittoHeaders());
+        final Object msg = consistentHashableEnvelope(cmd, cmd.getEntityId().toString());
+
+        return processClientAskResult(Patterns.ask(clientActorRouter, msg, clientActorAskTimeout));
     }
 
     private static Object consistentHashableEnvelope(final Object message, final String hashKey) {
@@ -1188,12 +1183,8 @@
                         AmqpValidator.newInstance(),
                         Mqtt3Validator.newInstance(mqttConfig),
                         Mqtt5Validator.newInstance(mqttConfig),
-<<<<<<< HEAD
                         HonoValidator.getInstance(),
-                        KafkaValidator.getInstance(connectivityConfig.getConnectionConfig().doubleDecodingEnabled()),
-=======
                         KafkaValidator.getInstance(),
->>>>>>> af7e2b9d
                         HttpPushValidator.newInstance(connectivityConfig.getConnectionConfig().getHttpPushConfig()));
 
         final DittoConnectivityCommandValidator dittoCommandValidator =
