--- conflicted
+++ resolved
@@ -102,14 +102,10 @@
             <groupId>org.aspectj</groupId>
             <artifactId>aspectjrt</artifactId>
         </dependency>
-<<<<<<< HEAD
         <dependency>
             <groupId>io.kamon</groupId>
             <artifactId>kamon-akka-2.5_${scala.version}</artifactId>
         </dependency>
-=======
-
->>>>>>> 3a0d55cb
         <dependency>
             <groupId>io.kamon</groupId>
             <artifactId>kamon-akka-remote-2.5_${scala.version}</artifactId>
@@ -122,14 +118,6 @@
         <dependency>
             <groupId>ch.qos.logback</groupId>
             <artifactId>logback-classic</artifactId>
-        </dependency>
-        <dependency>
-            <groupId>net.logstash.logback</groupId>
-            <artifactId>logstash-logback-encoder</artifactId>
-        </dependency>
-        <dependency>
-            <groupId>org.codehaus.janino</groupId>
-            <artifactId>janino</artifactId>
         </dependency>
 
         <dependency>
