--- conflicted
+++ resolved
@@ -1,5 +1,5 @@
 /*
- * Copyright (c) 2017 Contributors to the Eclipse Foundation
+ * Copyright (c) 2017-2022 Contributors to the Eclipse Foundation
  *
  * See the NOTICE file(s) distributed with this work for additional
  * information regarding copyright ownership.
@@ -684,14 +684,11 @@
                 .matchEquals(Control.TRIGGER_UPDATE_PRIORITY, this::triggerUpdatePriority)
                 .match(UpdatePriority.class, this::updatePriority)
                 .match(StopShardedActor.class, this::stopShardedActor)
-<<<<<<< HEAD
-                .match(ConnectionSupervisorActor.RestartByConnectionType.class, this::initiateRestartByConnectionType)
-=======
                 .match(SudoRetrieveClientActorProps.class, this::retrieveClientActorProps)
                 // Respond with not-accessible-exception for unhandled connectivity commands
                 .match(ConnectivitySudoCommand.class, this::notAccessible)
                 .match(ConnectivityCommand.class, this::notAccessible)
->>>>>>> ee0b2909
+                .match(ConnectionSupervisorActor.RestartByConnectionType.class, this::initiateRestartByConnectionType)
                 .build()
                 .orElse(super.matchAnyAfterInitialization());
     }
