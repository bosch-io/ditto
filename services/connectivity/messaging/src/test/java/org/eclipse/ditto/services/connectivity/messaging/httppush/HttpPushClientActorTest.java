/*
 * Copyright (c) 2019 Contributors to the Eclipse Foundation
 *
 * See the NOTICE file(s) distributed with this work for additional
 * information regarding copyright ownership.
 *
 * This program and the accompanying materials are made available under the
 * terms of the Eclipse Public License 2.0 which is available at
 * http://www.eclipse.org/legal/epl-2.0
 *
 * SPDX-License-Identifier: EPL-2.0
 */
package org.eclipse.ditto.services.connectivity.messaging.httppush;

import static java.util.Collections.singletonList;
import static org.assertj.core.api.Assertions.assertThat;

import java.time.Duration;
import java.util.Collections;
import java.util.concurrent.BlockingQueue;
import java.util.concurrent.LinkedBlockingQueue;

import javax.net.ssl.SSLContext;

import org.eclipse.ditto.model.base.exceptions.DittoRuntimeException;
import org.eclipse.ditto.model.base.headers.DittoHeaders;
import org.eclipse.ditto.model.connectivity.ClientCertificateCredentials;
import org.eclipse.ditto.model.connectivity.Connection;
import org.eclipse.ditto.model.connectivity.Target;
import org.eclipse.ditto.protocoladapter.Adaptable;
import org.eclipse.ditto.protocoladapter.DittoProtocolAdapter;
import org.eclipse.ditto.protocoladapter.ProtocolAdapter;
import org.eclipse.ditto.protocoladapter.ProtocolFactory;
import org.eclipse.ditto.services.connectivity.messaging.AbstractBaseClientActorTest;
import org.eclipse.ditto.services.connectivity.messaging.BaseClientState;
import org.eclipse.ditto.services.connectivity.messaging.TestConstants;
import org.eclipse.ditto.services.connectivity.messaging.internal.ssl.SSLContextCreator;
import org.eclipse.ditto.services.models.connectivity.OutboundSignal;
import org.eclipse.ditto.services.models.connectivity.OutboundSignalFactory;
import org.eclipse.ditto.signals.commands.connectivity.exceptions.ConnectionFailedException;
import org.eclipse.ditto.signals.commands.connectivity.modify.CloseConnection;
import org.eclipse.ditto.signals.commands.connectivity.modify.OpenConnection;
import org.eclipse.ditto.signals.commands.connectivity.modify.TestConnection;
import org.eclipse.ditto.signals.events.things.ThingModifiedEvent;
import org.junit.After;
import org.junit.Before;
import org.junit.Test;

import com.typesafe.config.ConfigValueFactory;

import akka.NotUsed;
import akka.actor.ActorRef;
import akka.actor.ActorSystem;
import akka.actor.Props;
import akka.actor.Status;
import akka.http.javadsl.ConnectHttp;
import akka.http.javadsl.ConnectionContext;
import akka.http.javadsl.Http;
import akka.http.javadsl.HttpsConnectionContext;
import akka.http.javadsl.ServerBinding;
import akka.http.javadsl.model.ContentTypes;
import akka.http.javadsl.model.HttpMethods;
import akka.http.javadsl.model.HttpRequest;
import akka.http.javadsl.model.HttpResponse;
import akka.http.javadsl.model.StatusCodes;
import akka.stream.ActorMaterializer;
import akka.stream.javadsl.Flow;
import akka.testkit.javadsl.TestKit;

/**
 * Tests {@link org.eclipse.ditto.services.connectivity.messaging.httppush.HttpPushClientActor}.
 */
public final class HttpPushClientActorTest extends AbstractBaseClientActorTest {

    private static final ProtocolAdapter ADAPTER = DittoProtocolAdapter.newInstance();

    private ActorSystem actorSystem;
    private ActorMaterializer mat;
    private Flow<HttpRequest, HttpResponse, NotUsed> handler;
    private ServerBinding binding;
    private Connection connection;
    private BlockingQueue<HttpRequest> requestQueue;
    private BlockingQueue<HttpResponse> responseQueue;

    @Before
    public void createActorSystem() {
        // create actor system with deactivated hostname blacklist to connect to localhost
        actorSystem = ActorSystem.create(getClass().getSimpleName(),
                TestConstants.CONFIG.withValue("ditto.connectivity.connection.http-push.blacklisted-hostnames",
                        ConfigValueFactory.fromAnyRef("")));
        mat = ActorMaterializer.create(actorSystem);
        requestQueue = new LinkedBlockingQueue<>();
        responseQueue = new LinkedBlockingQueue<>();
        handler = Flow.fromFunction(request -> {
            requestQueue.offer(request);
            return responseQueue.take();
        });
        binding = Http.get(actorSystem)
                .bindAndHandle(handler, ConnectHttp.toHost("127.0.0.1", 0), mat)
                .toCompletableFuture()
                .join();
<<<<<<< HEAD
        connection = getHttpConnectionToLocalBinding(false, binding.localAddress().getPort());
        connectionActorProbe = TestProbe.apply("connectionActor", actorSystem);
=======
        connection = getConnectionToLocalBinding(false);
>>>>>>> 9cd5e756
    }

    @After
    public void stopActorSystem() {
        if (actorSystem != null) {
            TestKit.shutdownActorSystem(actorSystem);
        }
    }

    @Override
    protected Connection getConnection(final boolean isSecure) {
        return isSecure ? setScheme(connection, "https") : connection;
    }

    @Override
<<<<<<< HEAD
    protected Props createClientActor(final ActorRef conciergeForwarder, final Connection connection) {
        return HttpPushClientActor.props(connection, connectionActorProbe.ref());
=======
    protected Props createClientActor(final ActorRef testProbe) {
        return HttpPushClientActor.props(connection, testProbe);
>>>>>>> 9cd5e756
    }

    @Override
    protected ActorSystem getActorSystem() {
        return actorSystem;
    }

    @Test
    public void connectAndDisconnect() {
        new TestKit(actorSystem) {{
            final Props props = createClientActor(getRef(), getConnection(false));
            final ActorRef underTest = actorSystem.actorOf(props);

            underTest.tell(OpenConnection.of(connection.getId(), DittoHeaders.empty()), getRef());
            expectMsg(new Status.Success(BaseClientState.CONNECTED));

            underTest.tell(CloseConnection.of(connection.getId(), DittoHeaders.empty()), getRef());
            expectMsg(new Status.Success(BaseClientState.DISCONNECTED));
        }};
    }

    @Test
    public void testTCPConnection() {
        new TestKit(actorSystem) {{
            final ActorRef underTest = watch(actorSystem.actorOf(createClientActor(getRef(), getConnection(false))));
            underTest.tell(TestConnection.of(connection, DittoHeaders.empty()), getRef());
            expectMsg(new Status.Success("successfully connected + initialized mapper"));
            expectTerminated(underTest);
        }};
    }

    @Test
    public void testTCPConnectionFails() {
        new TestKit(actorSystem) {{
            binding.terminate(Duration.ofMillis(1L)).toCompletableFuture().join();
            final ActorRef underTest = watch(actorSystem.actorOf(createClientActor(getRef(), getConnection(false))));
            underTest.tell(TestConnection.of(connection, DittoHeaders.empty()), getRef());
            final Status.Failure failure = expectMsgClass(Status.Failure.class);
            assertThat(failure.cause()).isInstanceOf(ConnectionFailedException.class);
            expectTerminated(underTest);
        }};
    }

    @Test
    public void testTLSConnectionFails() {
        // GIVEN: server has a self-signed certificate
        connection = getHttpConnectionToLocalBinding(true, binding.localAddress().getPort());
        final ClientCertificateCredentials credentials = ClientCertificateCredentials.newBuilder()
                .clientKey(TestConstants.Certificates.CLIENT_SELF_SIGNED_KEY)
                .clientCertificate(TestConstants.Certificates.CLIENT_SELF_SIGNED_CRT)
                .build();
        final SSLContext sslContext = SSLContextCreator.fromConnection(connection, DittoHeaders.empty())
                .clientCertificate(credentials);
        final HttpsConnectionContext invalidHttpsContext = ConnectionContext.https(sslContext);

        final int port = binding.localAddress().getPort();
        binding.terminate(Duration.ofMillis(1L)).toCompletableFuture().join();
        binding = Http.get(actorSystem)
                .bindAndHandle(handler,
                        ConnectHttp.toHostHttps("127.0.0.1", port).withCustomHttpsContext(invalidHttpsContext),
                        mat)
                .toCompletableFuture()
                .join();

        new TestKit(actorSystem) {{
            // WHEN: the connection is tested
            final ActorRef underTest = watch(actorSystem.actorOf(createClientActor(getRef(), getConnection(false))));
            underTest.tell(TestConnection.of(connection, DittoHeaders.empty()), getRef());

            // THEN: the test fails
            final Status.Failure failure = expectMsgClass(Status.Failure.class);
            assertThat(failure.cause()).isInstanceOf(DittoRuntimeException.class);
            assertThat(((DittoRuntimeException) failure.cause()).getDescription().orElse(""))
                    .contains("unable to find valid certification path");
            expectTerminated(underTest);
        }};
    }

    @Test
    public void publishTwinEvent() throws Exception {
        new TestKit(actorSystem) {{
            // GIVEN: local HTTP connection is connected
            final ActorRef underTest = actorSystem.actorOf(createClientActor(getRef(), getConnection(false)));
            underTest.tell(OpenConnection.of(connection.getId(), DittoHeaders.empty()), getRef());
            expectMsg(new Status.Success(BaseClientState.CONNECTED));

            // WHEN: a thing event is sent to a target with header mapping content-type=application/json
            final ThingModifiedEvent thingModifiedEvent = TestConstants.thingModified(Collections.emptyList())
                    .setDittoHeaders(DittoHeaders.newBuilder()
                            .correlationId("internal-correlation-id")
                            .build());
            final OutboundSignal outboundSignal =
                    OutboundSignalFactory.newOutboundSignal(thingModifiedEvent, singletonList(HTTP_TARGET));
            underTest.tell(outboundSignal, getRef());

            // THEN: a POST-request is forwarded to the path defined in the target
            final HttpRequest thingModifiedRequest = requestQueue.take();
            responseQueue.offer(HttpResponse.create().withStatus(StatusCodes.OK));
            assertThat(thingModifiedRequest.method()).isEqualTo(HttpMethods.POST);
            assertThat(thingModifiedRequest.getUri().getPathString()).isEqualTo("/target/address");

            // THEN: only headers in the header mapping are retained
            assertThat(thingModifiedRequest.entity().getContentType()).isEqualTo(ContentTypes.APPLICATION_JSON);
            assertThat(thingModifiedRequest.getHeader("correlation-id")).isEmpty();

            // THEN: the payload is the JSON string of the event as a Ditto protocol message
            assertThat(thingModifiedRequest.entity()
                    .toStrict(10_000, mat)
                    .toCompletableFuture()
                    .join()
                    .getData()
                    .utf8String()).isEqualTo(toJsonString(ADAPTER.toAdaptable(thingModifiedEvent)));
        }};
    }

    @Test
    public void placeholderReplacement() throws Exception {
        final Target target = TestConstants.Targets.TARGET_WITH_PLACEHOLDER
                .withAddress("PATCH:" + TestConstants.Targets.TARGET_WITH_PLACEHOLDER.getAddress());
        connection = connection.toBuilder().setTargets(singletonList(target)).build();

        new TestKit(actorSystem) {{
            // GIVEN: local HTTP connection is connected
            final ActorRef underTest = actorSystem.actorOf(createClientActor(getRef(), getConnection(false)));
            underTest.tell(OpenConnection.of(connection.getId(), DittoHeaders.empty()), getRef());
            expectMsg(new Status.Success(BaseClientState.CONNECTED));

            // WHEN: a thing event is sent to a target with header mapping content-type=application/json
            final ThingModifiedEvent thingModifiedEvent = TestConstants.thingModified(Collections.emptyList());
            final OutboundSignal outboundSignal =
                    OutboundSignalFactory.newOutboundSignal(thingModifiedEvent, singletonList(target));
            underTest.tell(outboundSignal, getRef());

            // THEN: a POST-request is forwarded to the path defined in the target
            final HttpRequest thingModifiedRequest = requestQueue.take();
            responseQueue.offer(HttpResponse.create().withStatus(StatusCodes.OK));
            assertThat(thingModifiedRequest.getUri().getPathString()).isEqualTo("/target:ditto/thing@twin");
        }};
    }

    private static String toJsonString(final Adaptable adaptable) {
        return ProtocolFactory.wrapAsJsonifiableAdaptable(adaptable).toJsonString();
    }

}<|MERGE_RESOLUTION|>--- conflicted
+++ resolved
@@ -99,12 +99,7 @@
                 .bindAndHandle(handler, ConnectHttp.toHost("127.0.0.1", 0), mat)
                 .toCompletableFuture()
                 .join();
-<<<<<<< HEAD
         connection = getHttpConnectionToLocalBinding(false, binding.localAddress().getPort());
-        connectionActorProbe = TestProbe.apply("connectionActor", actorSystem);
-=======
-        connection = getConnectionToLocalBinding(false);
->>>>>>> 9cd5e756
     }
 
     @After
@@ -120,13 +115,8 @@
     }
 
     @Override
-<<<<<<< HEAD
-    protected Props createClientActor(final ActorRef conciergeForwarder, final Connection connection) {
-        return HttpPushClientActor.props(connection, connectionActorProbe.ref());
-=======
-    protected Props createClientActor(final ActorRef testProbe) {
+    protected Props createClientActor(final ActorRef testProbe, final Connection connection) {
         return HttpPushClientActor.props(connection, testProbe);
->>>>>>> 9cd5e756
     }
 
     @Override
