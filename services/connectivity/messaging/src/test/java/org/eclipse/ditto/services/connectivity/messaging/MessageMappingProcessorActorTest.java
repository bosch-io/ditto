/*
 * Copyright (c) 2017 Contributors to the Eclipse Foundation
 *
 * See the NOTICE file(s) distributed with this work for additional
 * information regarding copyright ownership.
 *
 * This program and the accompanying materials are made available under the
 * terms of the Eclipse Public License 2.0 which is available at
 * http://www.eclipse.org/legal/epl-2.0
 *
 * SPDX-License-Identifier: EPL-2.0
 */
package org.eclipse.ditto.services.connectivity.messaging;

import static org.assertj.core.api.Assertions.assertThat;
import static org.eclipse.ditto.services.connectivity.messaging.TestConstants.Authorization.AUTHORIZATION_CONTEXT;
import static org.eclipse.ditto.services.connectivity.messaging.TestConstants.disableLogging;

import java.time.Duration;
import java.util.Arrays;
import java.util.Collections;
import java.util.HashMap;
import java.util.HashSet;
import java.util.List;
import java.util.Map;
import java.util.Optional;
import java.util.Set;
import java.util.UUID;
import java.util.concurrent.TimeUnit;
import java.util.function.Consumer;

import javax.annotation.Nullable;

import org.assertj.core.api.AutoCloseableSoftAssertions;
import org.eclipse.ditto.json.JsonFactory;
import org.eclipse.ditto.json.JsonFieldSelector;
import org.eclipse.ditto.json.JsonObject;
import org.eclipse.ditto.json.JsonParseOptions;
import org.eclipse.ditto.json.JsonPointer;
import org.eclipse.ditto.json.JsonValue;
import org.eclipse.ditto.model.base.acks.AcknowledgementRequest;
import org.eclipse.ditto.model.base.acks.FilteredAcknowledgementRequest;
import org.eclipse.ditto.model.base.auth.AuthorizationContext;
import org.eclipse.ditto.model.base.auth.AuthorizationModelFactory;
import org.eclipse.ditto.model.base.auth.AuthorizationSubject;
import org.eclipse.ditto.model.base.auth.DittoAuthorizationContextType;
import org.eclipse.ditto.model.base.common.ResponseType;
import org.eclipse.ditto.model.base.headers.DittoHeaderDefinition;
import org.eclipse.ditto.model.base.headers.DittoHeaders;
import org.eclipse.ditto.model.base.headers.WithDittoHeaders;
import org.eclipse.ditto.model.connectivity.Connection;
import org.eclipse.ditto.model.connectivity.ConnectionId;
import org.eclipse.ditto.model.connectivity.ConnectionSignalIdEnforcementFailedException;
import org.eclipse.ditto.model.connectivity.ConnectivityModelFactory;
import org.eclipse.ditto.model.connectivity.Enforcement;
import org.eclipse.ditto.model.connectivity.EnforcementFactoryFactory;
import org.eclipse.ditto.model.connectivity.EnforcementFilter;
import org.eclipse.ditto.model.connectivity.EnforcementFilterFactory;
import org.eclipse.ditto.model.connectivity.HeaderMapping;
import org.eclipse.ditto.model.connectivity.MappingContext;
import org.eclipse.ditto.model.connectivity.MessageMappingFailedException;
import org.eclipse.ditto.model.connectivity.PayloadMapping;
import org.eclipse.ditto.model.connectivity.PayloadMappingDefinition;
import org.eclipse.ditto.model.connectivity.Target;
import org.eclipse.ditto.model.connectivity.Topic;
import org.eclipse.ditto.model.placeholders.Placeholder;
import org.eclipse.ditto.model.placeholders.UnresolvedPlaceholderException;
import org.eclipse.ditto.model.things.Thing;
import org.eclipse.ditto.model.things.ThingId;
import org.eclipse.ditto.protocoladapter.DittoProtocolAdapter;
import org.eclipse.ditto.protocoladapter.JsonifiableAdaptable;
import org.eclipse.ditto.protocoladapter.ProtocolFactory;
import org.eclipse.ditto.protocoladapter.TopicPath;
import org.eclipse.ditto.services.connectivity.mapping.ConnectivityCachingSignalEnrichmentProvider;
import org.eclipse.ditto.services.connectivity.messaging.BaseClientActor.PublishMappedMessage;
import org.eclipse.ditto.services.models.connectivity.ExternalMessage;
import org.eclipse.ditto.services.models.connectivity.ExternalMessageFactory;
import org.eclipse.ditto.services.models.connectivity.OutboundSignal;
import org.eclipse.ditto.services.models.connectivity.OutboundSignalFactory;
import org.eclipse.ditto.services.utils.akka.logging.DittoDiagnosticLoggingAdapter;
import org.eclipse.ditto.services.utils.protocol.ProtocolAdapterProvider;
import org.eclipse.ditto.signals.base.Signal;
import org.eclipse.ditto.signals.commands.things.ThingErrorResponse;
import org.eclipse.ditto.signals.commands.things.exceptions.ThingNotAccessibleException;
import org.eclipse.ditto.signals.commands.things.modify.ModifyAttribute;
import org.eclipse.ditto.signals.commands.things.modify.ModifyAttributeResponse;
import org.eclipse.ditto.signals.commands.things.query.RetrieveThing;
import org.eclipse.ditto.signals.commands.things.query.RetrieveThingResponse;
import org.eclipse.ditto.signals.commands.thingsearch.subscription.CancelSubscription;
import org.junit.After;
import org.junit.Before;
import org.junit.Test;
import org.mockito.Mockito;

import com.typesafe.config.ConfigValueFactory;

import akka.actor.ActorRef;
import akka.actor.ActorSelection;
import akka.actor.ActorSystem;
import akka.actor.Props;
import akka.pattern.Patterns;
import akka.testkit.TestProbe;
import akka.testkit.javadsl.TestKit;

/**
 * Tests {@link MessageMappingProcessorActor}.
 */
public final class MessageMappingProcessorActorTest {

    private static final ThingId KNOWN_THING_ID = ThingId.of("my:thing");

    private static final Connection CONNECTION = TestConstants.createConnectionWithAcknowledgements();
    private static final ConnectionId CONNECTION_ID = CONNECTION.getId();

    private static final DittoProtocolAdapter DITTO_PROTOCOL_ADAPTER = DittoProtocolAdapter.newInstance();
    private static final String FAULTY_MAPPER = FaultyMessageMapper.ALIAS;
    private static final String ADD_HEADER_MAPPER = AddHeaderMessageMapper.ALIAS;
    private static final String DUPLICATING_MAPPER = DuplicatingMessageMapper.ALIAS;
    private static final AuthorizationContext AUTHORIZATION_CONTEXT_WITH_DUPLICATES =
            TestConstants.Authorization.withUnprefixedSubjects(AUTHORIZATION_CONTEXT);
    private static final DittoHeaders headersWithReplyInformation = DittoHeaders.newBuilder()
            .replyTarget(0)
            .expectedResponseTypes(ResponseType.RESPONSE, ResponseType.ERROR, ResponseType.NACK)
            .build();

    private static final HeaderMapping CORRELATION_ID_AND_SOURCE_HEADER_MAPPING =
            ConnectivityModelFactory.newHeaderMapping(JsonObject.newBuilder()
                    .set("correlation-id", "{{ header:correlation-id }}")
                    .set("source", "{{ request:subjectId }}")
                    .build());

    private static final HeaderMapping SOURCE_HEADER_MAPPING =
            ConnectivityModelFactory.newHeaderMapping(JsonObject.newBuilder()
                    .set("source", "{{ request:subjectId }}")
                    .set("qos", "{{ header:qos }}")
                    .build());

    private ActorSystem actorSystem;
    private ProtocolAdapterProvider protocolAdapterProvider;
    private TestProbe connectionActorProbe;

    @Before
    public void setUp() {
        actorSystem = ActorSystem.create("AkkaTestSystem", TestConstants.CONFIG);
        protocolAdapterProvider = ProtocolAdapterProvider.load(TestConstants.PROTOCOL_CONFIG, actorSystem);
        connectionActorProbe = TestProbe.apply("connectionActor", actorSystem);
        MockProxyActor.create(actorSystem);
    }

    @After
    public void tearDown() {
        if (actorSystem != null) {
            TestKit.shutdownActorSystem(actorSystem, scala.concurrent.duration.Duration.apply(5, TimeUnit.SECONDS),
                    false);
        }
    }

    @Test
    public void testExternalMessageInDittoProtocolIsProcessedWithDefaultMapper() {
        testExternalMessageInDittoProtocolIsProcessed(null);
    }

    @Test
    public void testExternalMessageInDittoProtocolIsProcessedWithCustomMapper() {
        testExternalMessageInDittoProtocolIsProcessed(null, ADD_HEADER_MAPPER);
    }

    @Test
    public void testThingIdEnforcementExternalMessageInDittoProtocolIsProcessed() {
        final Enforcement mqttEnforcement =
                ConnectivityModelFactory.newEnforcement("{{ test:placeholder }}",
                        "mqtt/topic/{{ thing:namespace }}/{{ thing:name }}");
        final EnforcementFilterFactory<String, CharSequence> factory =
                EnforcementFactoryFactory.newEnforcementFilterFactory(mqttEnforcement, new TestPlaceholder());
        final EnforcementFilter<CharSequence> enforcementFilter = factory.getFilter("mqtt/topic/my/thing");
        testExternalMessageInDittoProtocolIsProcessed(enforcementFilter);
    }

    @Test
    public void testThingIdEnforcementExternalMessageInDittoProtocolIsProcessedExpectErrorResponse() {
        disableLogging(actorSystem);
        final Enforcement mqttEnforcement =
                ConnectivityModelFactory.newEnforcement("{{ test:placeholder }}",
                        "mqtt/topic/{{ thing:namespace }}/{{ thing:name }}");
        final EnforcementFilterFactory<String, CharSequence> factory =
                EnforcementFactoryFactory.newEnforcementFilterFactory(mqttEnforcement, new TestPlaceholder());
        final EnforcementFilter<CharSequence> enforcementFilter = factory.getFilter("some/invalid/target");
        testExternalMessageInDittoProtocolIsProcessed(enforcementFilter, false, null,
                r -> assertThat(r.getDittoRuntimeException())
                        .isInstanceOf(ConnectionSignalIdEnforcementFailedException.class)
        );
    }

    @Test
    public void testMappingFailedExpectErrorResponseWitMapperId() {
        disableLogging(actorSystem);
        testExternalMessageInDittoProtocolIsProcessed(null, false, FAULTY_MAPPER,
                r -> {
                    assertThat(r.getDittoRuntimeException()).isInstanceOf(MessageMappingFailedException.class);
                    assertThat(r.getDittoRuntimeException().getDescription())
                            .hasValueSatisfying(desc -> assertThat(desc).contains(FAULTY_MAPPER));
                }
        );
    }

    @Test
    public void testSignalEnrichment() {
        // GIVEN: test probe actor started with configured values
        final TestProbe proxyActorProbe = TestProbe.apply("mockProxyActorProbe", actorSystem);
        setUpProxyActor(proxyActorProbe.ref());

        new TestKit(actorSystem) {{
            // GIVEN: MessageMappingProcessor started with a test probe as the configured enrichment provider
            final ActorRef underTest = createMessageMappingProcessorActor(this);

            // WHEN: a signal is received with 2 targets, one with enrichment and one without
            final JsonFieldSelector extraFields = JsonFieldSelector.newInstance("attributes/x", "attributes/y");
            final AuthorizationSubject targetAuthSubject = AuthorizationSubject.newInstance("target:auth-subject");
            final AuthorizationSubject targetAuthSubjectWithoutIssuer =
                    AuthorizationSubject.newInstance("auth-subject");
            final Target targetWithEnrichment = ConnectivityModelFactory.newTargetBuilder()
                    .address("target/address")
                    .authorizationContext(AuthorizationContext.newInstance(DittoAuthorizationContextType.UNSPECIFIED,
                            targetAuthSubject))
                    .topics(ConnectivityModelFactory.newFilteredTopicBuilder(Topic.TWIN_EVENTS)
                            .withExtraFields(extraFields)
                            .build())
                    .build();
            final Target targetWithoutEnrichment = ConnectivityModelFactory.newTargetBuilder(targetWithEnrichment)
                    .topics(Topic.TWIN_EVENTS)
                    .build();
            final Signal<?> signal = TestConstants.thingModified(Collections.emptyList());
            final OutboundSignal outboundSignal = OutboundSignalFactory.newOutboundSignal(signal,
                    Arrays.asList(targetWithEnrichment, targetWithoutEnrichment));
            underTest.tell(outboundSignal, getRef());

            // THEN: Receive a RetrieveThing command from the facade.
            final RetrieveThing retrieveThing = proxyActorProbe.expectMsgClass(RetrieveThing.class);
            assertThat(retrieveThing.getSelectedFields()).contains(extraFields);
            assertThat(retrieveThing.getDittoHeaders().getAuthorizationContext()).containsExactly(targetAuthSubject,
                    targetAuthSubjectWithoutIssuer);

            final JsonObject extra = JsonObject.newBuilder().set("/attributes/x", 5).build();
            proxyActorProbe.reply(
                    RetrieveThingResponse.of(retrieveThing.getEntityId(), extra, retrieveThing.getDittoHeaders()));

            // THEN: a mapped signal without enrichment arrives first
            final PublishMappedMessage publishMappedMessage = expectMsgClass(PublishMappedMessage.class);
            int i = 0;
            expectPublishedMappedMessage(publishMappedMessage, i++, signal, targetWithoutEnrichment);

            // THEN: Receive an outbound signal with extra fields.
            expectPublishedMappedMessage(publishMappedMessage, i, signal, targetWithEnrichment,
                    mapped -> assertThat(mapped.getAdaptable().getPayload().getExtra()).contains(extra));
        }};
    }

    @SafeVarargs
    private static void expectPublishedMappedMessage(final PublishMappedMessage publishMappedMessage,
            final int index,
            final Signal<?> signal,
            final Target target,
            final Consumer<OutboundSignal.Mapped>... otherAssertionConsumers) {

        final OutboundSignal.Mapped mapped =
                publishMappedMessage.getOutboundSignal().getMappedOutboundSignals().get(index);
        try (final AutoCloseableSoftAssertions softly = new AutoCloseableSoftAssertions()) {
            softly.assertThat(mapped).satisfies(outboundSignal -> {
                softly.assertThat(outboundSignal.getSource()).as("source is expected").isEqualTo(signal);
                softly.assertThat(outboundSignal.getTargets()).as("targets are expected").containsExactly(target);
            });
        }
        Arrays.asList(otherAssertionConsumers).forEach(con -> con.accept(mapped));
    }

    @Test
    public void testSignalEnrichmentWithPayloadMappedTargets() {
        resetActorSystemWithCachingSignalEnrichmentProvider();
        final TestProbe proxyActorProbe = TestProbe.apply("mockConciergeForwarder", actorSystem);
        setUpProxyActor(proxyActorProbe.ref());

        new TestKit(actorSystem) {{
            // GIVEN: MessageMappingProcessor started with a test probe as the configured enrichment provider
            final ActorRef underTest = createMessageMappingProcessorActor(this);

            // WHEN: a signal is received with 6 targets:
            //  - 1 with enrichment w/o payload mapping
            //  - 1 with enrichment with 1 payload mapping
            //  - 1 with enrichment with 2 payload mappings
            //  - 1 w/o enrichment w/o payload mapping
            //  - 1 w/o enrichment with 1 payload mapping
            //  - 1 w/o enrichment with 2 payload mappings
            final JsonFieldSelector extraFields = JsonFactory.newFieldSelector("attributes/x,attributes/y",
                    JsonParseOptions.newBuilder().withoutUrlDecoding().build());
            final AuthorizationSubject targetAuthSubject = AuthorizationSubject.newInstance("target:auth-subject");
            final AuthorizationSubject targetAuthSubjectWithoutIssuer =
                    AuthorizationSubject.newInstance("auth-subject");
            final Target targetWithEnrichment = ConnectivityModelFactory.newTargetBuilder()
                    .address("target/address")
                    .authorizationContext(AuthorizationContext.newInstance(DittoAuthorizationContextType.UNSPECIFIED,
                            targetAuthSubject))
                    .topics(ConnectivityModelFactory.newFilteredTopicBuilder(Topic.TWIN_EVENTS)
                            .withExtraFields(extraFields)
                            .build())
                    .build();
            final Target targetWithEnrichmentAnd1PayloadMapper = ConnectivityModelFactory.newTargetBuilder()
                    .address("target/address/mapped/1")
                    .authorizationContext(AuthorizationContext.newInstance(DittoAuthorizationContextType.UNSPECIFIED,
                            targetAuthSubject))
                    .topics(ConnectivityModelFactory.newFilteredTopicBuilder(Topic.TWIN_EVENTS)
                            .withExtraFields(extraFields)
                            .build())
                    .payloadMapping(ConnectivityModelFactory.newPayloadMapping(ADD_HEADER_MAPPER))
                    .build();
            final Target targetWithEnrichmentAnd2PayloadMappers = ConnectivityModelFactory.newTargetBuilder()
                    .address("target/address/mapped/2")
                    .authorizationContext(AuthorizationContext.newInstance(DittoAuthorizationContextType.UNSPECIFIED,
                            targetAuthSubject))
                    .topics(ConnectivityModelFactory.newFilteredTopicBuilder(Topic.TWIN_EVENTS)
                            .withExtraFields(extraFields)
                            .build())
                    .payloadMapping(ConnectivityModelFactory.newPayloadMapping(DUPLICATING_MAPPER, ADD_HEADER_MAPPER))
                    .build();
            final Target targetWithoutEnrichment = ConnectivityModelFactory.newTargetBuilder(targetWithEnrichment)
                    .address("target/address/without/enrichment")
                    .topics(Topic.TWIN_EVENTS)
                    .build();
            final Target targetWithoutEnrichmentAnd1PayloadMapper =
                    ConnectivityModelFactory.newTargetBuilder(targetWithEnrichment)
                            .address("target/address/without/enrichment/with/1/payloadmapper")
                            .topics(Topic.TWIN_EVENTS)
                            .payloadMapping(ConnectivityModelFactory.newPayloadMapping(ADD_HEADER_MAPPER))
                            .build();
            final Target targetWithoutEnrichmentAnd2PayloadMappers =
                    ConnectivityModelFactory.newTargetBuilder(targetWithEnrichment)
                            .address("target/address/without/enrichment/with/2/payloadmappers")
                            .topics(Topic.TWIN_EVENTS)
                            .payloadMapping(
                                    ConnectivityModelFactory.newPayloadMapping(ADD_HEADER_MAPPER, DUPLICATING_MAPPER))
                            .build();
            final Signal<?> signal = TestConstants.thingModified(Collections.emptyList())
                    .setRevision(8L); // important to set revision to same value as cache lookup retrieves
            final OutboundSignal outboundSignal = OutboundSignalFactory.newOutboundSignal(signal, Arrays.asList(
                    targetWithEnrichment,
                    targetWithoutEnrichment,
                    targetWithEnrichmentAnd1PayloadMapper,
                    targetWithoutEnrichmentAnd1PayloadMapper,
                    targetWithEnrichmentAnd2PayloadMappers,
                    targetWithoutEnrichmentAnd2PayloadMappers)
            );
            underTest.tell(outboundSignal, getRef());
            // THEN: Receive a RetrieveThing command from the facade.
            final RetrieveThing retrieveThing = conciergeForwarderProbe.expectMsgClass(RetrieveThing.class);
            final JsonFieldSelector extraFieldsWithAdditionalCachingSelectedOnes = JsonFactory.newFieldSelectorBuilder()
                    .addPointers(extraFields)
                    .addFieldDefinition(Thing.JsonFields.REVISION) // additionally always select the revision
                    .build();
            assertThat(retrieveThing.getSelectedFields()).contains(extraFieldsWithAdditionalCachingSelectedOnes);
            assertThat(retrieveThing.getDittoHeaders().getAuthorizationContext()).containsExactly(targetAuthSubject,
                    targetAuthSubjectWithoutIssuer);
            final JsonObject extra = JsonObject.newBuilder()
                    .set("/attributes/x", 5)
                    .build();
            final JsonObject extraForCachingFacade = JsonObject.newBuilder()
                    .set("_revision", 8)
                    .setAll(extra)
                    .build();
            conciergeForwarderProbe.reply(RetrieveThingResponse.of(retrieveThing.getEntityId(), extraForCachingFacade,
                    retrieveThing.getDittoHeaders()));

            // THEN: mapped messages arrive in a batch.
            final PublishMappedMessage publishMappedMessage = expectMsgClass(PublishMappedMessage.class);
            int i = 0;

            // THEN: the first mapped signal is without enrichment
            expectPublishedMappedMessage(publishMappedMessage, i++, signal, targetWithoutEnrichment,
                    mapped -> assertThat(mapped.getExternalMessage().getHeaders()).isEmpty()
            );

            // THEN: the second mapped signal is without enrichment and applied 1 payload mapper arrives
            expectPublishedMappedMessage(publishMappedMessage, i++, signal,
                    targetWithoutEnrichmentAnd1PayloadMapper,
                    mapped -> assertThat(mapped.getExternalMessage().getHeaders())
                            .contains(AddHeaderMessageMapper.OUTBOUND_HEADER)
            );

            // THEN: a mapped signal without enrichment and applied 2 payload mappers arrives causing 3 messages
            //  as 1 mapper duplicates the message
            expectPublishedMappedMessage(publishMappedMessage, i++, signal,
                    targetWithoutEnrichmentAnd2PayloadMappers,
                    mapped -> assertThat(mapped.getExternalMessage().getHeaders())
                            .contains(AddHeaderMessageMapper.OUTBOUND_HEADER)
            );
            expectPublishedMappedMessage(publishMappedMessage, i++, signal,
                    targetWithoutEnrichmentAnd2PayloadMappers,
                    mapped -> assertThat(mapped.getExternalMessage().getHeaders()).isEmpty()
            );
            expectPublishedMappedMessage(publishMappedMessage, i++, signal,
                    targetWithoutEnrichmentAnd2PayloadMappers,
                    mapped -> assertThat(mapped.getExternalMessage().getHeaders()).isEmpty()
            );

<<<<<<< HEAD
=======
            // THEN: Receive a RetrieveThing command from the facade.
            final RetrieveThing retrieveThing = proxyActorProbe.expectMsgClass(RetrieveThing.class);
            final JsonFieldSelector extraFieldsWithAdditionalCachingSelectedOnes = JsonFactory.newFieldSelectorBuilder()
                    .addPointers(extraFields)
                    .addFieldDefinition(Thing.JsonFields.REVISION) // additionally always select the revision
                    .build();
            assertThat(retrieveThing.getSelectedFields()).contains(extraFieldsWithAdditionalCachingSelectedOnes);
            assertThat(retrieveThing.getDittoHeaders().getAuthorizationContext()).containsExactly(targetAuthSubject,
                    targetAuthSubjectWithoutIssuer);
            final JsonObject extra = JsonObject.newBuilder()
                    .set("/attributes/x", 5)
                    .build();
            final JsonObject extraForCachingFacade = JsonObject.newBuilder()
                    .set("_revision", 8)
                    .setAll(extra)
                    .build();
            proxyActorProbe.reply(RetrieveThingResponse.of(retrieveThing.getEntityId(), extraForCachingFacade,
                    retrieveThing.getDittoHeaders()));
>>>>>>> 03158807

            // THEN: Receive an outbound signal with extra fields.
            expectPublishedMappedMessage(publishMappedMessage, i++, signal, targetWithEnrichment,
                    mapped -> assertThat(mapped.getAdaptable().getPayload().getExtra()).contains(extra),
                    mapped -> assertThat(mapped.getExternalMessage().getHeaders()).isEmpty()
            );

            // THEN: Receive an outbound signal with extra fields and with mapped payload.
            expectPublishedMappedMessage(publishMappedMessage, i++, signal,
                    targetWithEnrichmentAnd1PayloadMapper,
                    mapped -> assertThat(mapped.getAdaptable().getPayload().getExtra()).contains(extra),
                    mapped -> assertThat(mapped.getExternalMessage().getHeaders())
                            .contains(AddHeaderMessageMapper.OUTBOUND_HEADER)
            );

            // THEN: a mapped signal with enrichment and applied 2 payload mappers arrives causing 3 messages
            //  as 1 mapper duplicates the message
            expectPublishedMappedMessage(publishMappedMessage, i++, signal,
                    targetWithEnrichmentAnd2PayloadMappers,
                    mapped -> assertThat(mapped.getAdaptable().getPayload().getExtra()).contains(extra),
                    mapped -> assertThat(mapped.getExternalMessage().getHeaders()).isEmpty()
            );
            expectPublishedMappedMessage(publishMappedMessage, i++, signal,
                    targetWithEnrichmentAnd2PayloadMappers,
                    mapped -> assertThat(mapped.getAdaptable().getPayload().getExtra()).contains(extra),
                    mapped -> assertThat(mapped.getExternalMessage().getHeaders()).isEmpty()
            );
            expectPublishedMappedMessage(publishMappedMessage, i, signal,
                    targetWithEnrichmentAnd2PayloadMappers,
                    mapped -> assertThat(mapped.getAdaptable().getPayload().getExtra()).contains(extra),
                    mapped -> assertThat(mapped.getExternalMessage().getHeaders())
                            .contains(AddHeaderMessageMapper.OUTBOUND_HEADER)
            );
        }};
    }

    private void resetActorSystemWithCachingSignalEnrichmentProvider() {
        TestKit.shutdownActorSystem(actorSystem);
        actorSystem = ActorSystem.create("AkkaTestSystemWithCachingSignalEnrichmentProvider",
                TestConstants.CONFIG
                        .withValue("ditto.connectivity.signal-enrichment.provider",
                                ConfigValueFactory.fromAnyRef(
                                        ConnectivityCachingSignalEnrichmentProvider.class.getCanonicalName())
                        )
        );
        MockProxyActor.create(actorSystem);
    }

    private void testExternalMessageInDittoProtocolIsProcessed(
            @Nullable final EnforcementFilter<CharSequence> enforcement) {
        testExternalMessageInDittoProtocolIsProcessed(enforcement, null);
    }

    private void testExternalMessageInDittoProtocolIsProcessed(
            @Nullable final EnforcementFilter<CharSequence> enforcement, @Nullable final String mapping) {
        testExternalMessageInDittoProtocolIsProcessed(enforcement, true, mapping, r -> {});
    }

    private void testExternalMessageInDittoProtocolIsProcessed(
            @Nullable final EnforcementFilter<CharSequence> enforcement, final boolean expectSuccess,
            @Nullable final String mapping, final Consumer<ThingErrorResponse> verifyErrorResponse) {

        new TestKit(actorSystem) {{
            final ActorRef messageMappingProcessorActor = createMessageMappingProcessorActor(this);
            final ModifyAttribute modifyCommand = createModifyAttributeCommand();
            final PayloadMapping mappings = ConnectivityModelFactory.newPayloadMapping(mapping);
            final ExternalMessage externalMessage =
                    ExternalMessageFactory.newExternalMessageBuilder(modifyCommand.getDittoHeaders())
                            .withText(ProtocolFactory
                                    .wrapAsJsonifiableAdaptable(DITTO_PROTOCOL_ADAPTER.toAdaptable(modifyCommand))
                                    .toJsonString())
                            .withAuthorizationContext(AUTHORIZATION_CONTEXT)
                            .withEnforcement(enforcement)
                            .withPayloadMapping(mappings)
                            .withInternalHeaders(headersWithReplyInformation)
                            .build();

            TestProbe collectorProbe = TestProbe.apply("collector", actorSystem);
            messageMappingProcessorActor.tell(externalMessage, collectorProbe.ref());

            if (expectSuccess) {
                final ModifyAttribute modifyAttribute = expectMsgClass(ModifyAttribute.class);
                assertThat(modifyAttribute.getType()).isEqualTo(ModifyAttribute.TYPE);
                assertThat(modifyAttribute.getDittoHeaders().getCorrelationId()).contains(
                        modifyCommand.getDittoHeaders().getCorrelationId().orElse(null));
                assertThat(modifyAttribute.getDittoHeaders().getAuthorizationContext())
                        .isEqualTo(AUTHORIZATION_CONTEXT_WITH_DUPLICATES);
                // thing ID is included in the header for error reporting
                assertThat(modifyAttribute.getDittoHeaders())
                        .extracting(headers -> headers.get(DittoHeaderDefinition.ENTITY_ID.getKey()))
                        .isEqualTo(KNOWN_THING_ID.toString());
                // internal headers added by consumer actors are appended
                assertThat(modifyAttribute.getDittoHeaders()).containsEntry("ditto-reply-target", "0");

                final String expectedMapperHeader = mapping == null ? "default" : mapping;
                assertThat(modifyAttribute.getDittoHeaders().getInboundPayloadMapper()).contains(expectedMapperHeader);

                if (ADD_HEADER_MAPPER.equals(mapping)) {
                    assertThat(modifyAttribute.getDittoHeaders()).contains(AddHeaderMessageMapper.INBOUND_HEADER);
                }

                final ModifyAttributeResponse commandResponse =
                        ModifyAttributeResponse.modified(KNOWN_THING_ID, modifyAttribute.getAttributePointer(),
                                modifyAttribute.getDittoHeaders());

                messageMappingProcessorActor.tell(commandResponse, getRef());
                final OutboundSignal.Mapped responseMessage =
                        expectMsgClass(PublishMappedMessage.class).getOutboundSignal().first();

                if (ADD_HEADER_MAPPER.equals(mapping)) {
                    final Map<String, String> headers = responseMessage.getExternalMessage().getHeaders();
                    assertThat(headers).contains(AddHeaderMessageMapper.OUTBOUND_HEADER);
                }
            } else {
                final OutboundSignal errorResponse = expectMsgClass(PublishMappedMessage.class).getOutboundSignal();
                assertThat(errorResponse.getSource()).isInstanceOf(ThingErrorResponse.class);
                final ThingErrorResponse response = (ThingErrorResponse) errorResponse.getSource();
                verifyErrorResponse.accept(response);
            }
        }};
    }

    @Test
    public void testReplacementOfPlaceholders() {
        final String correlationId = UUID.randomUUID().toString();
        final AuthorizationContext contextWithPlaceholders =
                AuthorizationModelFactory.newAuthContext(DittoAuthorizationContextType.UNSPECIFIED,
                        AuthorizationModelFactory.newAuthSubject(
                                "integration:{{header:correlation-id}}:hub-{{   header:content-type   }}"),
                        AuthorizationModelFactory.newAuthSubject(
                                "integration:{{header:content-type}}:hub-{{ header:correlation-id }}"));

        final AuthorizationContext expectedAuthContext = TestConstants.Authorization.withUnprefixedSubjects(
                AuthorizationModelFactory.newAuthContext(
                        DittoAuthorizationContextType.UNSPECIFIED,
                        AuthorizationModelFactory.newAuthSubject(
                                "integration:" + correlationId + ":hub-application/json"),
                        AuthorizationModelFactory.newAuthSubject("integration:application/json:hub-" + correlationId)));

        testMessageMapping(correlationId, contextWithPlaceholders, ModifyAttribute.class, modifyAttribute -> {
            assertThat(modifyAttribute.getType()).isEqualTo(ModifyAttribute.TYPE);
            assertThat(modifyAttribute.getDittoHeaders().getCorrelationId()).contains(correlationId);
            assertThat(modifyAttribute.getDittoHeaders().getAuthorizationContext().getAuthorizationSubjects())
                    .isEqualTo(expectedAuthContext.getAuthorizationSubjects());

            // mapped by source <- {{ request:subjectId }}
            assertThat(modifyAttribute.getDittoHeaders().get("source"))
                    .contains("integration:" + correlationId + ":hub-application/json");
        });
    }

    @Test
    public void testHeadersOnTwinTopicPathCombinationError() {
        final String correlationId = UUID.randomUUID().toString();

        final AuthorizationContext authorizationContext = AuthorizationModelFactory.newAuthContext(
                DittoAuthorizationContextType.UNSPECIFIED,
                AuthorizationModelFactory.newAuthSubject("integration:" + correlationId + ":hub-application/json"));

        new TestKit(actorSystem) {{

            final ActorRef messageMappingProcessorActor = createMessageMappingProcessorActor(this);

            // WHEN: message sent valid topic and invalid topic+path combination
            final String messageContent = "{  \n" +
                    "   \"topic\":\"Testspace/octopus/things/twin/commands/retrieve\",\n" +
                    "   \"path\":\"/policyId\",\n" +
                    "   \"headers\":{  \n" +
                    "      \"correlation-id\":\"" + correlationId + "\"\n" +
                    "   }\n" +
                    "}";
            final ExternalMessage inboundMessage =
                    ExternalMessageFactory.newExternalMessageBuilder(Collections.emptyMap())
                            .withInternalHeaders(headersWithReplyInformation)
                            .withText(messageContent)
                            .withAuthorizationContext(authorizationContext)
                            .build();

            final TestProbe collectorProbe = TestProbe.apply("collector", actorSystem);
            messageMappingProcessorActor.tell(inboundMessage, collectorProbe.ref());

            // THEN: resulting error response retains the correlation ID
            final OutboundSignal outboundSignal =
                    expectMsgClass(PublishMappedMessage.class).getOutboundSignal();
            assertThat(outboundSignal)
                    .extracting(o -> o.getSource().getDittoHeaders().getCorrelationId()
                            .orElseThrow(() -> new AssertionError("correlation-id not found")))
                    .isEqualTo(correlationId);
        }};
    }

    @Test
    public void testMessageWithoutCorrelationId() {

        final AuthorizationContext connectionAuthContext = AuthorizationModelFactory.newAuthContext(
                DittoAuthorizationContextType.UNSPECIFIED,
                AuthorizationModelFactory.newAuthSubject("integration:application/json:hub"),
                AuthorizationModelFactory.newAuthSubject("integration:hub-application/json"));

        final AuthorizationContext expectedMessageAuthContext =
                TestConstants.Authorization.withUnprefixedSubjects(connectionAuthContext);

        testMessageMappingWithoutCorrelationId(connectionAuthContext, ModifyAttribute.class, modifyAttribute -> {
            assertThat(modifyAttribute.getType()).isEqualTo(ModifyAttribute.TYPE);
            assertThat(modifyAttribute.getDittoHeaders().getAuthorizationContext()).isEqualTo(
                    expectedMessageAuthContext);

        });
    }

    private <T> void testMessageMappingWithoutCorrelationId(
            final AuthorizationContext context,
            final Class<T> expectedMessageClass,
            final Consumer<T> verifyReceivedMessage) {

        new TestKit(actorSystem) {{
            final ActorRef messageMappingProcessorActor = createMessageMappingProcessorActor(this);
            final Map<String, String> headers = new HashMap<>();
            headers.put("content-type", "application/json");
            final ModifyAttribute modifyCommand = ModifyAttribute.of(KNOWN_THING_ID, JsonPointer.of("foo"),
                    JsonValue.of(42), DittoHeaders.empty());
            final JsonifiableAdaptable adaptable = ProtocolFactory
                    .wrapAsJsonifiableAdaptable(DITTO_PROTOCOL_ADAPTER.toAdaptable(modifyCommand));
            final ExternalMessage externalMessage = ExternalMessageFactory.newExternalMessageBuilder(headers)
                    .withTopicPath(adaptable.getTopicPath())
                    .withText(adaptable.toJsonString())
                    .withAuthorizationContext(context)
                    .withHeaderMapping(SOURCE_HEADER_MAPPING)
                    .build();

            final TestProbe collectorProbe = TestProbe.apply("collector", actorSystem);
            messageMappingProcessorActor.tell(externalMessage, collectorProbe.ref());

            final T received = expectMsgClass(expectedMessageClass);
            verifyReceivedMessage.accept(received);
        }};
    }

    @Test
    public void testTopicOnLiveTopicPathCombinationError() {
        final String correlationId = UUID.randomUUID().toString();

        final AuthorizationContext authorizationContext = AuthorizationModelFactory.newAuthContext(
                DittoAuthorizationContextType.UNSPECIFIED,
                AuthorizationModelFactory.newAuthSubject("integration:" + correlationId + ":hub-application/json"));

        new TestKit(actorSystem) {{

            final ActorRef messageMappingProcessorActor = createMessageMappingProcessorActor(this);

            // WHEN: message sent with valid topic and invalid topic+path combination
            final String topicPrefix = "Testspace/octopus/things/live/";
            final String topic = topicPrefix + "commands/retrieve";
            final String path = "/policyId";
            final String messageContent = "{  \n" +
                    "   \"topic\":\"" + topic + "\",\n" +
                    "   \"path\":\"" + path + "\"\n" +
                    "}";
            final ExternalMessage inboundMessage =
                    ExternalMessageFactory.newExternalMessageBuilder(Collections.emptyMap())
                            .withInternalHeaders(headersWithReplyInformation)
                            .withText(messageContent)
                            .withAuthorizationContext(authorizationContext)
                            .build();

            final TestProbe collectorProbe = TestProbe.apply("collector", actorSystem);
            messageMappingProcessorActor.tell(inboundMessage, collectorProbe.ref());

            // THEN: resulting error response retains the topic including thing ID and channel
            final ExternalMessage outboundMessage =
                    expectMsgClass(PublishMappedMessage.class).getOutboundSignal().first().getExternalMessage();
            assertThat(outboundMessage)
                    .extracting(e -> JsonFactory.newObject(e.getTextPayload().orElse("{}"))
                            .getValue("topic"))
                    .isEqualTo(Optional.of(JsonValue.of(topicPrefix + "errors")));
        }};
    }

    @Test
    public void testUnknownPlaceholdersExpectUnresolvedPlaceholderException() {
        disableLogging(actorSystem);

        final String placeholderKey = "header:unknown";
        final String placeholder = "{{" + placeholderKey + "}}";
        final AuthorizationContext contextWithUnknownPlaceholder = AuthorizationModelFactory.newAuthContext(
                DittoAuthorizationContextType.UNSPECIFIED,
                AuthorizationModelFactory.newAuthSubject("integration:" + placeholder));

        testMessageMapping(UUID.randomUUID().toString(), contextWithUnknownPlaceholder,
                PublishMappedMessage.class, error -> {
                    final OutboundSignal.Mapped outboundSignal = error.getOutboundSignal().first();
                    final UnresolvedPlaceholderException exception = UnresolvedPlaceholderException.fromMessage(
                            outboundSignal.getExternalMessage()
                                    .getTextPayload()
                                    .orElseThrow(() -> new IllegalArgumentException("payload was empty")),
                            DittoHeaders.of(outboundSignal.getExternalMessage().getHeaders()));
                    assertThat(exception.getMessage()).contains(placeholderKey);
                });
    }

    private <T> void testMessageMapping(final String correlationId,
            final AuthorizationContext context,
            final Class<T> expectedMessageClass,
            final Consumer<T> verifyReceivedMessage) {

        new TestKit(actorSystem) {{
            final ActorRef messageMappingProcessorActor = createMessageMappingProcessorActor(this);
            final Map<String, String> headers = new HashMap<>();
            headers.put("correlation-id", correlationId);
            headers.put("content-type", "application/json");
            final ModifyAttribute modifyCommand = ModifyAttribute.of(KNOWN_THING_ID, JsonPointer.of("foo"),
                    JsonValue.of(42), DittoHeaders.empty());
            final JsonifiableAdaptable adaptable = ProtocolFactory
                    .wrapAsJsonifiableAdaptable(DITTO_PROTOCOL_ADAPTER.toAdaptable(modifyCommand));
            final ExternalMessage externalMessage = ExternalMessageFactory.newExternalMessageBuilder(headers)
                    .withInternalHeaders(headersWithReplyInformation)
                    .withTopicPath(adaptable.getTopicPath())
                    .withText(adaptable.toJsonString())
                    .withAuthorizationContext(context)
                    .withHeaderMapping(CORRELATION_ID_AND_SOURCE_HEADER_MAPPING)
                    .build();

            final TestProbe collectorProbe = TestProbe.apply("collector", actorSystem);
            messageMappingProcessorActor.tell(externalMessage, collectorProbe.ref());

            final T received = expectMsgClass(expectedMessageClass);
            verifyReceivedMessage.accept(received);
        }};
    }

    @Test
    public void testCommandResponseIsProcessed() {
        new TestKit(actorSystem) {{
            final ActorRef messageMappingProcessorActor = createMessageMappingProcessorActor(this);

            final String correlationId = UUID.randomUUID().toString();
            final ModifyAttributeResponse commandResponse =
                    ModifyAttributeResponse.modified(KNOWN_THING_ID, JsonPointer.of("foo"),
                            headersWithReplyInformation.toBuilder().correlationId(correlationId).build());

            messageMappingProcessorActor.tell(commandResponse, getRef());

            final OutboundSignal.Mapped outboundSignal =
                    expectMsgClass(PublishMappedMessage.class).getOutboundSignal().first();
            assertThat(outboundSignal.getSource().getDittoHeaders().getCorrelationId())
                    .contains(correlationId);
        }};
    }


    @Test
    public void testThingNotAccessibleExceptionRetainsTopic() {
        new TestKit(actorSystem) {{
            final ActorRef messageMappingProcessorActor = createMessageMappingProcessorActor(this);

            // WHEN: message mapping processor receives ThingNotAccessibleException with thing-id set from topic path
            final String correlationId = UUID.randomUUID().toString();
            final ThingNotAccessibleException thingNotAccessibleException =
                    ThingNotAccessibleException.newBuilder(KNOWN_THING_ID)
                            .dittoHeaders(headersWithReplyInformation.toBuilder()
                                    .correlationId(correlationId)
                                    .putHeader(DittoHeaderDefinition.ENTITY_ID.getKey(), KNOWN_THING_ID)
                                    .build())
                            .build();

            messageMappingProcessorActor.tell(thingNotAccessibleException, getRef());

            final OutboundSignal.Mapped outboundSignal =
                    expectMsgClass(PublishMappedMessage.class).getOutboundSignal().first();

            // THEN: correlation ID is preserved
            assertThat(outboundSignal.getSource().getDittoHeaders().getCorrelationId())
                    .contains(correlationId);

            // THEN: topic-path contains thing ID
            assertThat(outboundSignal.getExternalMessage())
                    .extracting(e -> JsonFactory.newObject(e.getTextPayload().orElse("{}")).getValue("topic"))
                    .isEqualTo(Optional.of(JsonFactory.newValue("my/thing/things/twin/errors")));
        }};
    }

    @Test
    public void testCommandResponseWithResponseRequiredFalseIsNotProcessed() {
        new TestKit(actorSystem) {{
            final ActorRef messageMappingProcessorActor = createMessageMappingProcessorActor(this);

            final ModifyAttributeResponse commandResponse =
                    ModifyAttributeResponse.modified(KNOWN_THING_ID, JsonPointer.of("foo"),
                            DittoHeaders.newBuilder()
                                    .responseRequired(false)
                                    .build());

            messageMappingProcessorActor.tell(commandResponse, getRef());

            expectNoMessage();
        }};
    }

    @Test
    public void testAggregationOfAcknowledgements() {
        new TestKit(actorSystem) {{
            final ActorRef messageMappingProcessorActor = createMessageMappingProcessorActor(this);
            final AcknowledgementRequest signalAck =
                    AcknowledgementRequest.parseAcknowledgementRequest("my-custom-ack-3");
            Set<AcknowledgementRequest> validationSet = new HashSet<>(Collections.singletonList(signalAck));
            validationSet.addAll(CONNECTION.getSources().get(0).getAcknowledgementRequests().map(
                    FilteredAcknowledgementRequest::getIncludes).orElse(Collections.emptySet()));
            final Map<String, String> headers = new HashMap<>();
            headers.put("content-type", "application/json");
            final AuthorizationContext context =
                    AuthorizationModelFactory.newAuthContext(DittoAuthorizationContextType.UNSPECIFIED,
                            AuthorizationModelFactory.newAuthSubject("ditto:ditto"));
            final ModifyAttribute modifyCommand =
                    ModifyAttribute.of(TestConstants.Things.THING_ID, JsonPointer.of("/attribute1"),
                            JsonValue.of("attributeValue"), DittoHeaders.newBuilder().acknowledgementRequest(
                                    signalAck).build());
            final JsonifiableAdaptable adaptable = ProtocolFactory
                    .wrapAsJsonifiableAdaptable(
                            DITTO_PROTOCOL_ADAPTER.toAdaptable(modifyCommand, TopicPath.Channel.TWIN));

            final ExternalMessage message = ExternalMessageFactory.newExternalMessageBuilder(headers)
                    .withTopicPath(adaptable.getTopicPath())
                    .withText(adaptable.toJsonString())
                    .withAuthorizationContext(context)
                    .withHeaderMapping(SOURCE_HEADER_MAPPING)
                    .withSourceAddress(CONNECTION.getSources().get(0).getAddresses().iterator().next())
                    .withSource(CONNECTION.getSources().get(0))
                    .build();

            final TestProbe collectorProbe = TestProbe.apply("collector", actorSystem);
            messageMappingProcessorActor.tell(message, collectorProbe.ref());

            final ModifyAttribute modifyAttribute = expectMsgClass(ModifyAttribute.class);
            assertThat(modifyAttribute.getDittoHeaders().getAcknowledgementRequests()).isEqualTo(validationSet);
        }};
    }

    @Test
    public void testFilteringOfAcknowledgements() {
        new TestKit(actorSystem) {{
            final ActorRef messageMappingProcessorActor = createMessageMappingProcessorActor(this);
            final AcknowledgementRequest signalAck =
                    AcknowledgementRequest.parseAcknowledgementRequest("my-custom-ack-3");
            final Map<String, String> headers = new HashMap<>();
            headers.put("content-type", "application/json");
            headers.put("qos", "0");
            final AuthorizationContext context =
                    AuthorizationModelFactory.newAuthContext(DittoAuthorizationContextType.UNSPECIFIED,
                            AuthorizationModelFactory.newAuthSubject("ditto:ditto"));
            final ModifyAttribute modifyCommand =
                    ModifyAttribute.of(TestConstants.Things.THING_ID, JsonPointer.of("/attribute1"),
                            JsonValue.of("attributeValue"), DittoHeaders.newBuilder().acknowledgementRequest(
                                    signalAck).build());
            final JsonifiableAdaptable adaptable = ProtocolFactory
                    .wrapAsJsonifiableAdaptable(
                            DITTO_PROTOCOL_ADAPTER.toAdaptable(modifyCommand, TopicPath.Channel.TWIN));

            final ExternalMessage message = ExternalMessageFactory.newExternalMessageBuilder(headers)
                    .withTopicPath(adaptable.getTopicPath())
                    .withText(adaptable.toJsonString())
                    .withAuthorizationContext(context)
                    .withHeaderMapping(SOURCE_HEADER_MAPPING)
                    .withSourceAddress(CONNECTION.getSources().get(0).getAddresses().iterator().next())
                    .withSource(CONNECTION.getSources().get(0))
                    .build();

            final TestProbe collectorProbe = TestProbe.apply("collector", actorSystem);
            messageMappingProcessorActor.tell(message, collectorProbe.ref());

            final ModifyAttribute modifyAttribute = expectMsgClass(ModifyAttribute.class);
            assertThat(modifyAttribute.getDittoHeaders().getAcknowledgementRequests()).isEmpty();
        }};
    }

    @Test
    public void forwardsSearchCommandsToConnectionActor() {
        new TestKit(actorSystem) {{
            final ActorRef messageMappingProcessorActor = createMessageMappingProcessorActor(this);
            final Map<String, String> headers = new HashMap<>();
            headers.put("content-type", "application/json");
            final AuthorizationContext context =
                    AuthorizationModelFactory.newAuthContext(AuthorizationModelFactory.newAuthSubject("ditto:ditto"));
            final CancelSubscription searchCommand =
                    CancelSubscription.of("sub-" + UUID.randomUUID(), DittoHeaders.empty());
            final JsonifiableAdaptable adaptable = ProtocolFactory
                    .wrapAsJsonifiableAdaptable(DITTO_PROTOCOL_ADAPTER.toAdaptable(searchCommand));
            final ExternalMessage externalMessage = ExternalMessageFactory.newExternalMessageBuilder(headers)
                    .withTopicPath(adaptable.getTopicPath())
                    .withText(adaptable.toJsonString())
                    .withAuthorizationContext(context)
                    .withHeaderMapping(SOURCE_HEADER_MAPPING)
                    .build();

            messageMappingProcessorActor.tell(externalMessage, getRef());

            final CancelSubscription received = connectionActorProbe.expectMsgClass(CancelSubscription.class);
            assertThat(received.getSubscriptionId()).isEqualTo(searchCommand.getSubscriptionId());
        }};
    }

    private ActorRef createMessageMappingProcessorActor(final TestKit kit) {
        final Props props =
                MessageMappingProcessorActor.props(kit.getRef(), kit.getRef(), getMessageMappingProcessor(),
                        CONNECTION, connectionActorProbe.ref(), 99);
        return actorSystem.actorOf(props);
    }

    private MessageMappingProcessor getMessageMappingProcessor() {
        final Map<String, MappingContext> mappingDefinitions = new HashMap<>();
        mappingDefinitions.put(FAULTY_MAPPER, FaultyMessageMapper.CONTEXT);
        mappingDefinitions.put(ADD_HEADER_MAPPER, AddHeaderMessageMapper.CONTEXT);
        mappingDefinitions.put(DUPLICATING_MAPPER, DuplicatingMessageMapper.CONTEXT);
        final PayloadMappingDefinition payloadMappingDefinition =
                ConnectivityModelFactory.newPayloadMappingDefinition(mappingDefinitions);
        final DittoDiagnosticLoggingAdapter logger = Mockito.mock(DittoDiagnosticLoggingAdapter.class);
        Mockito.when(logger.withCorrelationId(Mockito.any(DittoHeaders.class)))
                .thenReturn(logger);
        Mockito.when(logger.withCorrelationId(Mockito.any(CharSequence.class)))
                .thenReturn(logger);
        Mockito.when(logger.withCorrelationId(Mockito.any(WithDittoHeaders.class)))
                .thenReturn(logger);
        return MessageMappingProcessor.of(CONNECTION_ID, payloadMappingDefinition, actorSystem,
                TestConstants.CONNECTIVITY_CONFIG,
                protocolAdapterProvider, logger);
    }

    private void setUpProxyActor(final ActorRef recipient) {
        final ActorSelection actorSelection = actorSystem.actorSelection("/user/connectivityRoot" +
                "/connectivityProxyActor");
        Patterns.ask(actorSelection, recipient, Duration.ofSeconds(10L))
                .toCompletableFuture()
                .join();
    }

    private static ModifyAttribute createModifyAttributeCommand() {
        final Map<String, String> headers = new HashMap<>();
        final String correlationId = UUID.randomUUID().toString();
        headers.put("correlation-id", correlationId);
        headers.put("content-type", "application/json");
        return ModifyAttribute.of(KNOWN_THING_ID, JsonPointer.of("foo"), JsonValue.of(42), DittoHeaders.of(headers));
    }

    private static final class TestPlaceholder implements Placeholder<String> {

        @Override
        public String getPrefix() {
            return "test";
        }

        @Override
        public List<String> getSupportedNames() {
            return Collections.emptyList();
        }

        @Override
        public boolean supports(final String name) {
            return true;
        }

        @Override
        public Optional<String> resolve(final String placeholderSource, final String name) {
            return Optional.of(placeholderSource);
        }

    }

}<|MERGE_RESOLUTION|>--- conflicted
+++ resolved
@@ -350,7 +350,7 @@
             );
             underTest.tell(outboundSignal, getRef());
             // THEN: Receive a RetrieveThing command from the facade.
-            final RetrieveThing retrieveThing = conciergeForwarderProbe.expectMsgClass(RetrieveThing.class);
+            final RetrieveThing retrieveThing = proxyActorProbe.expectMsgClass(RetrieveThing.class);
             final JsonFieldSelector extraFieldsWithAdditionalCachingSelectedOnes = JsonFactory.newFieldSelectorBuilder()
                     .addPointers(extraFields)
                     .addFieldDefinition(Thing.JsonFields.REVISION) // additionally always select the revision
@@ -365,7 +365,7 @@
                     .set("_revision", 8)
                     .setAll(extra)
                     .build();
-            conciergeForwarderProbe.reply(RetrieveThingResponse.of(retrieveThing.getEntityId(), extraForCachingFacade,
+            proxyActorProbe.reply(RetrieveThingResponse.of(retrieveThing.getEntityId(), extraForCachingFacade,
                     retrieveThing.getDittoHeaders()));
 
             // THEN: mapped messages arrive in a batch.
@@ -399,28 +399,6 @@
                     targetWithoutEnrichmentAnd2PayloadMappers,
                     mapped -> assertThat(mapped.getExternalMessage().getHeaders()).isEmpty()
             );
-
-<<<<<<< HEAD
-=======
-            // THEN: Receive a RetrieveThing command from the facade.
-            final RetrieveThing retrieveThing = proxyActorProbe.expectMsgClass(RetrieveThing.class);
-            final JsonFieldSelector extraFieldsWithAdditionalCachingSelectedOnes = JsonFactory.newFieldSelectorBuilder()
-                    .addPointers(extraFields)
-                    .addFieldDefinition(Thing.JsonFields.REVISION) // additionally always select the revision
-                    .build();
-            assertThat(retrieveThing.getSelectedFields()).contains(extraFieldsWithAdditionalCachingSelectedOnes);
-            assertThat(retrieveThing.getDittoHeaders().getAuthorizationContext()).containsExactly(targetAuthSubject,
-                    targetAuthSubjectWithoutIssuer);
-            final JsonObject extra = JsonObject.newBuilder()
-                    .set("/attributes/x", 5)
-                    .build();
-            final JsonObject extraForCachingFacade = JsonObject.newBuilder()
-                    .set("_revision", 8)
-                    .setAll(extra)
-                    .build();
-            proxyActorProbe.reply(RetrieveThingResponse.of(retrieveThing.getEntityId(), extraForCachingFacade,
-                    retrieveThing.getDittoHeaders()));
->>>>>>> 03158807
 
             // THEN: Receive an outbound signal with extra fields.
             expectPublishedMappedMessage(publishMappedMessage, i++, signal, targetWithEnrichment,
