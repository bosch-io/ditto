--- conflicted
+++ resolved
@@ -42,19 +42,6 @@
 
     private final Enforcer otherPolicyEnforcer = PolicyEnforcers.defaultEvaluator(createOtherPolicy());
 
-<<<<<<< HEAD
-    @Override
-    void createTestDataV1() {
-        // test-data are created in tests
-    }
-
-    @Override
-    void createTestDataV2() {
-        // test-data are created in tests
-    }
-
-=======
->>>>>>> 8591cf26
     @Test
     public void countAny() {
         final Random random = new Random();
@@ -132,25 +119,8 @@
                 .build();
     }
 
-<<<<<<< HEAD
-    private long executeVersionedCountQuery(final Criteria criteria) {
-        return executeVersionedCountQuery(criteria, false);
-    }
-
-    private long executeVersionedCountQuery(final Criteria criteria, final boolean sudo) {
-        return executeVersionedQuery(
-                crit -> qbf.newUnlimitedBuilder(crit).build(),
-                crit -> abf.newCountBuilder(crit)
-                        .sudo(sudo)
-                        .authorizationSubjects(sudo ? Collections.emptyList() : KNOWN_SUBJECTS)
-                        .build(),
-                this::count,
-                this::aggregateCount,
-                criteria);
-=======
     private long executeCount(final Criteria criteria) {
         return count(qbf.newUnlimitedBuilder(criteria).build());
->>>>>>> 8591cf26
     }
 
 }