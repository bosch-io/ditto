--- conflicted
+++ resolved
@@ -85,7 +85,6 @@
         return mappingStrategies;
     }
 
-<<<<<<< HEAD
     @Override
     protected String getType(final Adaptable adaptable) {
         final TopicPath topicPath = adaptable.getTopicPath();
@@ -99,8 +98,6 @@
         return adaptableConstructor.construct(signal, channel);
     }
 
-=======
->>>>>>> 2c9cc418
     private static void addTopLevelResponses(
             final Map<String, JsonifiableMapper<ThingModifyCommandResponse>> mappingStrategies) {
         mappingStrategies.put(CreateThingResponse.TYPE,
@@ -218,49 +215,4 @@
                 .of(thingIdFrom(adaptable), featureIdFrom(adaptable), featurePropertyPointerFrom(adaptable),
                         dittoHeadersFrom(adaptable)));
     }
-
-    @Override
-    protected String getType(final Adaptable adaptable) {
-        final TopicPath topicPath = adaptable.getTopicPath();
-        final JsonPointer path = adaptable.getPayload().getPath();
-        final String commandName = getAction(topicPath) + upperCaseFirst(PathMatcher.match(path));
-        return topicPath.getGroup() + ".responses:" + commandName;
-    }
-
-    @Override
-    public Adaptable constructAdaptable(final ThingModifyCommandResponse commandResponse,
-            final TopicPath.Channel channel) {
-        final String responseName = commandResponse.getClass().getSimpleName().toLowerCase();
-        if (!responseName.endsWith("response")) {
-            throw UnknownCommandResponseException.newBuilder(responseName).build();
-        }
-
-        final TopicPathBuilder topicPathBuilder =
-                ProtocolFactory.newTopicPathBuilder(commandResponse.getThingEntityId());
-
-        final CommandsTopicPathBuilder commandsTopicPathBuilder =
-                fromTopicPathBuilderWithChannel(topicPathBuilder, channel);
-
-        final String commandName = commandResponse.getClass().getSimpleName().toLowerCase();
-        if (commandName.startsWith(TopicPath.Action.CREATE.toString())) {
-            commandsTopicPathBuilder.create();
-        } else if (commandName.startsWith(TopicPath.Action.MODIFY.toString())) {
-            commandsTopicPathBuilder.modify();
-        } else if (commandName.startsWith(TopicPath.Action.DELETE.toString())) {
-            commandsTopicPathBuilder.delete();
-        } else {
-            throw UnknownCommandException.newBuilder(commandName).build();
-        }
-
-        final PayloadBuilder payloadBuilder = Payload.newBuilder(commandResponse.getResourcePath()) //
-                .withStatus(commandResponse.getStatusCode());
-
-        final Optional<JsonValue> value = commandResponse.getEntity(commandResponse.getImplementedSchemaVersion());
-        value.ifPresent(payloadBuilder::withValue);
-
-        return Adaptable.newBuilder(commandsTopicPathBuilder.build()) //
-                .withPayload(payloadBuilder.build()) //
-                .withHeaders(ProtocolFactory.newHeadersWithDittoContentType(commandResponse.getDittoHeaders())) //
-                .build();
-    }
 }