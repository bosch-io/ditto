--- conflicted
+++ resolved
@@ -11,7 +11,6 @@
  */
 package org.eclipse.ditto.services.amqpbridge.messaging;
 
-<<<<<<< HEAD
 import static java.util.stream.Collectors.toMap;
 
 import java.lang.reflect.InvocationTargetException;
@@ -27,16 +26,13 @@
 import java.util.Map.Entry;
 import java.util.Objects;
 import java.util.Optional;
+import java.util.concurrent.TimeUnit;
 import java.util.stream.Collectors;
 
 import javax.jms.BytesMessage;
 import javax.jms.JMSException;
 import javax.jms.Message;
 import javax.jms.TextMessage;
-=======
-import java.util.Optional;
-import java.util.concurrent.TimeUnit;
->>>>>>> c6a81ae0
 
 import org.apache.qpid.jms.message.JmsMessage;
 import org.apache.qpid.jms.provider.amqp.message.AmqpJmsMessageFacade;
@@ -112,8 +108,11 @@
         this.pubSubMediator = pubSubMediator;
         this.pubSubTargetActorPath = pubSubTargetActorPath;
         this.authorizationSubject = authorizationSubject;
-<<<<<<< HEAD
-        traces = new HashMap<>();
+        traces = CacheBuilder.newBuilder()
+                .expireAfterWrite(5, TimeUnit.MINUTES)
+                .removalListener((RemovalListener<String, TraceContext>) notification
+                        -> log.info("Trace for {} expired.", notification.getKey()))
+                .build();
 
         final ActorSystem actorSystem = getContext().getSystem();
 
@@ -162,13 +161,6 @@
                                 }
                             });
                 }));
-=======
-        traces = CacheBuilder.newBuilder()
-                .expireAfterWrite(5, TimeUnit.MINUTES)
-                .removalListener((RemovalListener<String, TraceContext>) notification
-                        -> log.info("Trace for {} expired.", notification.getKey()))
-                .build();
->>>>>>> c6a81ae0
     }
 
     /**
@@ -208,7 +200,12 @@
 
     private void handle(final InternalMessage m) {
         try {
-            final Command<?> command = buildCommandFromPublicProtocol(m);
+
+            final TraceContext traceContext = Kamon.tracer().newContext("commandProcessor",
+                    Option.apply(m.getDittoHeaders().getCorrelationId().orElse("no-correlation-id")));
+            final Command<?> command = buildCommandFromPublicProtocol(m, traceContext);
+            traceContext.finish();
+
             if (command != null) {
                 traceCommand(command);
                 log.info("Publishing '{}' to '{}'", command.getType(), pubSubTargetActorPath);
@@ -245,31 +242,7 @@
             log.info("Received error response: {}", response);
         }
 
-<<<<<<< HEAD
-        final Optional<TraceContext> traceContext = response.getDittoHeaders().getCorrelationId().map(traces::remove);
-        if (traceContext.isPresent()) {
-            traceContext.get().finish();
-        } else {
-            log.warning("Trace missing for response: '{}'", response);
-        }
-    }
-
-    private void handleMessage(final Message message) throws JMSException {
-        LogUtil.enhanceLogWithCorrelationId(log, message.getJMSCorrelationID());
-        log.debug("Received Message: {}", message);
-
-        final TraceContext traceContext = Kamon.tracer().newContext("commandProcessor",
-                Option.apply(message.getJMSCorrelationID()));
-        final Command<?> command = buildCommandFromPublicProtocol(message, traceContext);
-        traceContext.finish();
-        if (command != null) {
-            traceCommand(command);
-
-            log.info("Publishing '{}' from AMQP Message '{}'", command.getType(), message.getJMSMessageID());
-            pubSubMediator.tell(new DistributedPubSubMediator.Send(pubSubTargetActorPath, command, true), getSelf());
-        }
-=======
-        correlationId.ifPresent(cid -> {
+        response.getDittoHeaders().getCorrelationId().ifPresent(cid -> {
             final TraceContext traceContext = traces.getIfPresent(cid);
             traces.invalidate(cid);
             if (traceContext != null) {
@@ -278,7 +251,6 @@
                 log.info("Trace missing for response: '{}'", response);
             }
         });
->>>>>>> c6a81ae0
     }
 
     private void traceCommand(final Command<?> command) {
@@ -290,118 +262,86 @@
         });
     }
 
-<<<<<<< HEAD
-    private Command<?> buildCommandFromPublicProtocol(final Message message,
-            final TraceContext traceContext) throws JMSException {
-
-        final Map<String, String> headers = extractHeadersMapFromJmsMessage(message);
-        final DittoHeadersBuilder dittoHeadersBuilder = DittoHeaders.newBuilder(headers);
-
-        final String replyTo = message.getJMSReplyTo() != null ? String.valueOf(message.getJMSReplyTo()) : null;
-        if (replyTo != null) {
-            dittoHeadersBuilder.putHeader(REPLY_TO_HEADER, replyTo);
-        }
-
-        final String jmsCorrelationId = message.getJMSCorrelationID() != null ? message.getJMSCorrelationID() :
-                message.getJMSMessageID();
-
-        dittoHeadersBuilder.authorizationSubjects(authorizationSubject.getId());
-
-        final String contentType = ((AmqpJmsMessageFacade) ((JmsMessage) message).getFacade()).getContentType();
-        JsonifiableAdaptable jsonifiableAdaptable = null;
-        if (!DittoConstants.DITTO_PROTOCOL_CONTENT_TYPE.equalsIgnoreCase(contentType)) {
-
-            final Segment mappingSegment = traceContext
-                    .startSegment("mapping", "payload-mapping", "commandProcessor");
-
-            final Optional<PayloadMapper> payloadMapperOptional = Optional.ofNullable(payloadMappers.get(contentType));
-            if (payloadMapperOptional.isPresent()) {
-                final PayloadMapper payloadMapper = payloadMapperOptional.get();
-
-                final ByteBuffer rawMessage;
-                final String stringMessage;
-                if (message instanceof TextMessage) {
-                    rawMessage = null;
-                    stringMessage = ((TextMessage) message).getText();
-                } else if (message instanceof BytesMessage) {
-                    final BytesMessage bytesMessage = (BytesMessage) message;
-                    final long bodyLength = bytesMessage.getBodyLength();
-                    if (bodyLength >= Integer.MIN_VALUE && bodyLength <= Integer.MAX_VALUE) {
-                        final int length = (int) bodyLength;
-                        final ByteBuffer byteBuffer = ByteBuffer.allocate(length);
-                        bytesMessage.readBytes(byteBuffer.array());
-                        rawMessage = byteBuffer;
-                        stringMessage = null;
+    private Command<?> buildCommandFromPublicProtocol(final InternalMessage message,
+            final TraceContext traceContext) {
+        try {
+            final DittoHeaders dittoHeaders = message.getDittoHeaders();
+            final String contentType = message.getDittoHeaders().get("content-type");
+
+            JsonifiableAdaptable jsonifiableAdaptable = null;
+            if (!DittoConstants.DITTO_PROTOCOL_CONTENT_TYPE.equalsIgnoreCase(contentType)) {
+
+                final Segment mappingSegment = traceContext
+                        .startSegment("mapping", "payload-mapping", "commandProcessor");
+
+                final Optional<PayloadMapper> payloadMapperOptional = Optional.ofNullable(payloadMappers.get(contentType));
+                if (payloadMapperOptional.isPresent()) {
+                    final PayloadMapper payloadMapper = payloadMapperOptional.get();
+
+                    final ByteBuffer rawMessage;
+                    final String stringMessage;
+                    if (message instanceof TextMessage) {
+                        rawMessage = null;
+                        stringMessage = ((TextMessage) message).getText();
+                    } else if (message instanceof BytesMessage) {
+                        final BytesMessage bytesMessage = (BytesMessage) message;
+                        final long bodyLength = bytesMessage.getBodyLength();
+                        if (bodyLength >= Integer.MIN_VALUE && bodyLength <= Integer.MAX_VALUE) {
+                            final int length = (int) bodyLength;
+                            final ByteBuffer byteBuffer = ByteBuffer.allocate(length);
+                            bytesMessage.readBytes(byteBuffer.array());
+                            rawMessage = byteBuffer;
+                            stringMessage = null;
+                        } else {
+                            throw new IllegalArgumentException("Message too large...");
+                        }
                     } else {
-                        throw new IllegalArgumentException("Message too large...");
+                        throw new IllegalArgumentException("Only messages of type TEXT or BYTE are supported.");
                     }
+                    final PayloadMapperMessage payloadMapperMessage = PayloadMappers.createPayloadMapperMessage(
+                            contentType, rawMessage, stringMessage, dittoHeaders);
+
+                    final Adaptable adaptable = payloadMapper.mapIncoming(payloadMapperMessage);
+
+                    mappingSegment.finish();
+
+                    jsonifiableAdaptable = ProtocolFactory.wrapAsJsonifiableAdaptable(adaptable);
+
+                    log.debug("Successfully mapped message with content-type <{}> and PayloadMapper <{}> to: <{}>",
+                            contentType, payloadMapper.getClass().getSimpleName(), jsonifiableAdaptable);
                 } else {
-                    throw new IllegalArgumentException("Only messages of type TEXT or BYTE are supported.");
+                    log.warning("No PayloadMapper found for content-type <{}>, trying to interpret as DittoProtocol " +
+                            "message..", contentType);
+                    mappingSegment.finishWithError(new IllegalStateException("No PayloadMapper found"));
                 }
-                final PayloadMapperMessage payloadMapperMessage = PayloadMappers.createPayloadMapperMessage(
-                        contentType, rawMessage, stringMessage, headers);
-
-                final Adaptable adaptable = payloadMapper.mapIncoming(payloadMapperMessage);
-
-                mappingSegment.finish();
-
-                jsonifiableAdaptable = ProtocolFactory.wrapAsJsonifiableAdaptable(adaptable);
-
-                log.debug("Successfully mapped message with content-type <{}> and PayloadMapper <{}> to: <{}>",
-                        contentType, payloadMapper.getClass().getSimpleName(), jsonifiableAdaptable);
+            } else if (DittoConstants.DITTO_PROTOCOL_CONTENT_TYPE.equalsIgnoreCase(contentType)) {
+                log.info("Received message had DittoProtocol content-type <{}>", contentType);
             } else {
-                log.warning("No PayloadMapper found for content-type <{}>, trying to interpret as DittoProtocol " +
-                        "message..", contentType);
-                mappingSegment.finishWithError(new IllegalStateException("No PayloadMapper found"));
-            }
-        } else if (DittoConstants.DITTO_PROTOCOL_CONTENT_TYPE.equalsIgnoreCase(contentType)) {
-            log.info("Received message had DittoProtocol content-type <{}>", contentType);
-        } else {
-            log.info("Received message had unknown content-type <{}>, trying to interpret as DittoProtocol message..",
-                    contentType);
-        }
-
-        try {
+                log.info("Received message had unknown content-type <{}>, trying to interpret as DittoProtocol message..",
+                        contentType);
+            }
+
             if (jsonifiableAdaptable == null) {
                 // fall back trying to interpret as DittoProtocol
-                final String commandJsonString = extractCommandStringFromMessage(message);
-                final JsonObject publicCommandJsonObject = JsonFactory.newObject(commandJsonString);
-
+                final JsonObject publicCommandJsonObject = JsonFactory.newObject(message.getCommandJsonString());
+
+
+                // use correlationId from json payload if present
+                // TODO DG rly required??
+//                jsonifiableAdaptable.getHeaders()
+//                        .flatMap(DittoHeaders::getCorrelationId)
+//                        .ifPresent(dittoHeadersBuilder::correlationId);
+                LogUtil.enhanceLogWithCorrelationId(log, dittoHeaders.getCorrelationId());
                 jsonifiableAdaptable = ProtocolFactory.jsonifiableAdaptableFromJson(publicCommandJsonObject);
             }
-=======
-    private Command<?> buildCommandFromPublicProtocol(final InternalMessage m) {
-        try {
-
-            final DittoHeadersBuilder dittoHeadersBuilder = DittoHeaders.newBuilder(m.getDittoHeaders());
-            // inject configured authorization subjects into command headers
-            dittoHeadersBuilder.authorizationSubjects(authorizationSubject.getId());
-
-            final JsonObject publicCommandJsonObject = JsonFactory.newObject(m.getCommandJsonString());
-            final JsonifiableAdaptable jsonifiableAdaptable =
-                    ProtocolFactory.jsonifiableAdaptableFromJson(publicCommandJsonObject);
->>>>>>> c6a81ae0
-
-            // use correlationId from json payload if present
-            jsonifiableAdaptable.getHeaders()
-                    .flatMap(DittoHeaders::getCorrelationId)
-                    .ifPresent(dittoHeadersBuilder::correlationId);
-
-            final DittoHeaders dittoHeaders = dittoHeadersBuilder.build();
-            LogUtil.enhanceLogWithCorrelationId(log, dittoHeaders.getCorrelationId());
+
             log.debug("received public command: {}", jsonifiableAdaptable.toJsonString());
-<<<<<<< HEAD
 
             final Segment protocolAdapterSegment = traceContext
                     .startSegment("protocoladapter", "payload-mapping", "commandProcessor");
             // convert to internal command with DittoProtocolAdapter
             final Command<?> command = (Command<?>) PROTOCOL_ADAPTER.fromAdaptable(jsonifiableAdaptable);
             protocolAdapterSegment.finish();
-            final DittoHeaders dittoHeaders = dittoHeadersBuilder.build();
-=======
-            // convert to internal command with DittoProtocolAdapter
-            final Command<?> command = (Command<?>) PROTOCOL_ADAPTER.fromAdaptable(jsonifiableAdaptable);
->>>>>>> c6a81ae0
             return command.setDittoHeaders(dittoHeaders);
         } catch (final DittoRuntimeException e) {
             log.info("Got DittoRuntimeException '{}' when command was parsed: {}", e.getErrorCode(), e.getMessage());
