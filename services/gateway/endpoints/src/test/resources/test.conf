akka {
  remote.artery.canonical.port = 0
  loggers = ["akka.event.slf4j.Slf4jLogger"]
  loglevel = "WARNING"
  logging-filter = "akka.event.slf4j.Slf4jLoggingFilter"

  # for log messages during the actor system is starting up and shutting down:
  stdout-loglevel = "WARNING"

  log-config-on-start = off

  actor {
    provider = "akka.cluster.ClusterActorRefProvider"
    enable-additional-serialization-bindings = on

    # this is only intended for testing.
    serialize-messages = off
    serialize-creators = off

    debug {
      lifecycle = on
    }

    guardian-supervisor-strategy = "akka.actor.StoppingSupervisorStrategy"

    deployment {
    }

    default-dispatcher {
      fork-join-executor {
        parallelism-min = 4
        parallelism-factor = 3.0
        parallelism-max = 32
        parallelism-max = ${?DEFAULT_DISPATCHER_PARALLELISM_MAX}
      }
    }
  }

  remote {
    log-remote-lifecycle-events = on
    artery {
      enabled = on
      transport = tcp
    }
    artery.canonical {
      hostname = "127.0.0.1"
      port = 0
      port = ${?RANDOM_TEST_PORT}
    }
  }

  serializers {
    json = "org.eclipse.ditto.services.utils.cluster.JsonifiableSerializer"
  }

  serialization-bindings {
    # "java.io.Serializable" = none # must not be set in order to get akka.cluster.sharding.ShardRegion$GetShardRegionStats$ serialized
    # Serialize Jsonifiable events with custom JSON serializer:
    "org.eclipse.ditto.model.base.json.Jsonifiable" = json
    "org.eclipse.ditto.model.base.exceptions.DittoRuntimeException" = json
  }

  extensions = [
    "akka.cluster.pubsub.DistributedPubSub"
  ]

  http {
    server {
      server-header = "" # default: akka-http/${akka.http.version}
      max-connections = 4096 # default: 1024
      backlog = 100 # default: 100
      request-timeout = 60s
      raw-request-uri-header = on # default: off

      parsing {
        max-uri-length = 8k # default: 2k
        max-content-length = 10m # default: 8m
        illegal-header-warnings = off # default: on
        error-logging-verbosity = simple # default: full
      }
    }

    host-connection-pool {
      # The maximum number of open requests accepted into the pool across all
      # materializations of any of its client flows.
      # Protects against (accidentally) overloading a single pool with too many client flow materializations.
      # Note that with N concurrent materializations the max number of open request in the pool
      # will never exceed N * max-connections * pipelining-limit.
      # Must be a power of 2 and > 0!
      max-open-requests = 1024 # default: 32

      # The time after which an idle connection pool (without pending requests)
      # will automatically terminate itself. Set to `infinite` to completely disable idle timeouts.
      idle-timeout = 60s # default: 30s
    }
  }
}

test {
  # factor by which to scale timeouts during tests, e.g. to account for shared
  # build system load
  timefactor = 1.0

  # duration of EventFilter.intercept waits after the block is finished until
  # all required messages are received
  filter-leeway = 3s

  # duration to wait in expectMsg and friends outside of within() block
  # by default
  single-expect-default = 3s

  # The timeout that is added as an implicit by DefaultTimeout trait
  default-timeout = 5s

  calling-thread-dispatcher {
    type = akka.testkit.CallingThreadDispatcherConfigurator
  }
}

ditto {
  mapping-strategy.implementation = "org.eclipse.ditto.services.gateway.util.GatewayMappingStrategies"
  cluster-downing.role = "gateway"

  gateway {
    http {
      schema-versions = [1, 2]
      # override schema-versions via system properties, e.g.: -Dditto.gateway.proxy.schema-versions.0=1 -Dditto.gateway.proxy.schema-versions.1=2

      forcehttps = true
      redirect-to-https = true
      redirect-to-https-blacklist-pattern = "/cr.*|/api.*|/ws.*|/status.*|/overall.*"

      enablecors = false

      actor-props-factory = "org.eclipse.ditto.services.gateway.endpoints.actors.DefaultHttpRequestActorPropsFactory"
    }

    cluster {
      # as a rule of thumb: should be factor ten of the amount of cluster nodes available
      # be aware that it must be the same as for all other services (e.g. search-updater)
      number-of-shards = 30
    }

    websocket {
      # the max queue size of how many inflight Commands a single Websocket client can have
      subscriber.backpressure-queue-size = 100

      # the max buffer size of how many outstanding CommandResponses and Events a single Websocket client can have
      # additionally CommandResponses and Events are dropped if this size is reached
      publisher.backpressure-buffer-size = 200
    }

    enforcer {
      # the interval of how long to keep an "inactive" PolicyEnforcer in memory:
      cache.interval = 2h

      # the interval of when to manually sync the underlying Policy of the PolicyEnforcer
      sync.interval = 15m

      # the internal timeout when retrieving the Policy or the ACL or when waiting for a CommandResponse
      internal.ask.timeout = 5s
    }

    message {
      default-timeout = 10s
      max-timeout = 1m
    }

    claim-message {
      default-timeout = 1m
      max-timeout = 10m
    }

    authentication {
      # configures HTTP for different authentication mechanisms: IM3, JWT (e.g. Google), ...
      http {
        # proxy config
        proxy {
          enabled = false
        }
      }

      dummy {
        # enable/disable dummy authentication (for dev purposes)
        enabled = true
      }

      devops {
        securestatus = true
        password = "devops!"
      }
    }

    health-check {
      enabled = false
      interval = 60s
      service.timeout = 10s

      cluster-roles.enabled = false
    }

    messaging {
      reconnection-delay = 1s

      metrics {
        enabled = false
      }
    }

    public-health {
      cache-timeout = 20s
    }

    cache {
      publickeys {
        maxentries = 32
        expiry = 60m
      }
    }
  }
}

<<<<<<< HEAD
secrets {
  devops_password = "devops!"
  status_password = "status!"
}

=======
>>>>>>> 7a639d8a
sharding-dispatcher {
  type = Dispatcher
  executor = "fork-join-executor"
  fork-join-executor {
    parallelism-min = 4
    parallelism-factor = 3.0
    parallelism-max = 32
    parallelism-max = ${?DEFAULT_DISPATCHER_PARALLELISM_MAX}
  }
  throughput = 5 # default is 5
}

authentication-dispatcher {
  type = Dispatcher
  executor = "thread-pool-executor"
  thread-pool-executor {
    // or in Akka 2.4.2+
    fixed-pool-size = 16
  }
  throughput = 100
}<|MERGE_RESOLUTION|>--- conflicted
+++ resolved
@@ -187,7 +187,8 @@
 
       devops {
         securestatus = true
-        password = "devops!"
+        password = ${?secrets.devops_password.value}
+        statusPassword = ${?secrets.status_password.value}
       }
     }
 
@@ -220,14 +221,16 @@
   }
 }
 
-<<<<<<< HEAD
 secrets {
-  devops_password = "devops!"
-  status_password = "status!"
-}
-
-=======
->>>>>>> 7a639d8a
+  devops_password {
+    value = "devops!"
+  }
+
+  status_password {
+    value = "status!"
+  }
+}
+
 sharding-dispatcher {
   type = Dispatcher
   executor = "fork-join-executor"
