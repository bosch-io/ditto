--- conflicted
+++ resolved
@@ -26,14 +26,10 @@
 
 import org.eclipse.ditto.model.base.headers.WithDittoHeaders;
 import org.eclipse.ditto.model.policies.Policy;
-<<<<<<< HEAD
 import org.eclipse.ditto.services.base.actors.ShutdownBehaviour;
-=======
-import org.eclipse.ditto.services.base.actors.ShutdownNamespaceBehavior;
 import org.eclipse.ditto.services.base.config.DittoServiceConfig;
 import org.eclipse.ditto.services.base.config.supervision.ExponentialBackOffConfig;
 import org.eclipse.ditto.services.policies.common.config.DittoPoliciesConfig;
->>>>>>> 7a639d8a
 import org.eclipse.ditto.services.policies.persistence.actors.AbstractReceiveStrategy;
 import org.eclipse.ditto.services.policies.persistence.actors.ReceiveStrategy;
 import org.eclipse.ditto.services.policies.persistence.actors.StrategyAwareReceiveBuilder;
@@ -67,16 +63,8 @@
 
     private final Props persistenceActorProps;
     private final String policyId;
-<<<<<<< HEAD
-    private final Duration minBackoff;
-    private final Duration maxBackoff;
-    private final double randomFactor;
-    private final SupervisorStrategy supervisorStrategy;
+    private final ExponentialBackOffConfig exponentialBackOffConfig;
     private final ShutdownBehaviour shutdownBehaviour;
-=======
-    private final ExponentialBackOffConfig exponentialBackOffConfig;
-    private final ShutdownNamespaceBehavior shutdownNamespaceBehavior;
->>>>>>> 7a639d8a
 
     @Nullable private ActorRef child;
     private long restartCount;
@@ -98,23 +86,12 @@
         } catch (final UnsupportedEncodingException e) {
             throw new IllegalStateException("Unsupported encoding!", e);
         }
-<<<<<<< HEAD
-        this.persistenceActorProps =
-                PolicyPersistenceActor.props(policyId, snapshotAdapter, pubSubMediator);
-        this.minBackoff = minBackoff;
-        this.maxBackoff = maxBackoff;
-        this.randomFactor = randomFactor;
-        this.supervisorStrategy = supervisorStrategy;
-
-        shutdownBehaviour = ShutdownBehaviour.fromId(policyId, pubSubMediator, getSelf());
-=======
         persistenceActorProps = PolicyPersistenceActor.props(policyId, snapshotAdapter, pubSubMediator);
         exponentialBackOffConfig = policiesConfig.getPolicyConfig().getSupervisorConfig().getExponentialBackOffConfig();
-        shutdownNamespaceBehavior = ShutdownNamespaceBehavior.fromId(policyId, pubSubMediator, getSelf());
+        shutdownBehaviour = ShutdownBehaviour.fromId(policyId, pubSubMediator, getSelf());
 
         child = null;
         restartCount = 0L;
->>>>>>> 7a639d8a
     }
 
     /**
