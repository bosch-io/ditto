/*
 * Copyright (c) 2017 Bosch Software Innovations GmbH.
 *
 * All rights reserved. This program and the accompanying materials
 * are made available under the terms of the Eclipse Public License v2.0
 * which accompanies this distribution, and is available at
 * https://www.eclipse.org/org/documents/epl-2.0/index.php
 *
 * Contributors:
 *    Bosch Software Innovations GmbH - initial contribution
 */
package org.eclipse.ditto.services.amqpbridge.mapping.mapper;

<<<<<<< HEAD
import java.nio.ByteBuffer;
import java.nio.charset.StandardCharsets;
=======
import java.util.HashMap;
>>>>>>> 5f60ded3
import java.util.LinkedHashMap;
import java.util.Map;
import java.util.Optional;

import javax.annotation.Nonnull;

import org.eclipse.ditto.json.JsonFactory;
import org.eclipse.ditto.model.amqpbridge.InternalMessage;
import org.eclipse.ditto.model.base.common.DittoConstants;
import org.eclipse.ditto.model.base.headers.DittoHeaders;
import org.eclipse.ditto.protocoladapter.Adaptable;
import org.eclipse.ditto.protocoladapter.ProtocolFactory;

import com.google.common.base.Converter;

/**
 * A message mapper implementation for the ditto protocol.
 * Expects messages to contain a JSON serialized ditto protocol message.
 */
public final class DittoMessageMapper extends MessageMapper {

    /**
     * A static converter to map adaptables to JSON strings and vice versa;
     */
    private static final Converter<String, Adaptable> STRING_ADAPTABLE_CONVERTER = Converter.from(
            s -> {
                try {
                    //noinspection ConstantConditions (converter guarantees nonnull value)
                    return ProtocolFactory.jsonifiableAdaptableFromJson(JsonFactory.newObject(s));
                } catch (Exception e) {
                    throw new IllegalArgumentException(String.format("Failed to map '%s'", s), e);
                }
            },
            a -> {
                try {
                    return ProtocolFactory.wrapAsJsonifiableAdaptable(a).toJsonString();
                } catch (Exception e) {
                    throw new IllegalArgumentException(String.format("Failed to map '%s'", a), e);
                }
            }
    );

    /**
     * A convenience constructor to init without a mapping context
     */
    public DittoMessageMapper(final MessageMapperConfiguration configuration) {
        Map<String, String> map = new HashMap<>(configuration);
        if (!map.containsKey(MessageMapper.OPT_CONTENT_TYPE)) {
            map.put(MessageMapper.OPT_CONTENT_TYPE, DittoConstants.DITTO_PROTOCOL_CONTENT_TYPE);
        }

        if (!map.containsKey(MessageMapper.OPT_CONTENT_TYPE_REQUIRED)) {
            map.put(MessageMapper.OPT_CONTENT_TYPE_REQUIRED, String.valueOf(true));
        }

        configure(MessageMapperConfiguration.from(map));
    }

    @Override
    public void doConfigure(@Nonnull final MessageMapperConfiguration configuration) {
        // no op
    }

    @Override
<<<<<<< HEAD
    protected Adaptable doForward(final InternalMessage message) {
        requireMatchingContentType(message);

        final Optional<String> payload = message.isTextMessage() ? message.getTextPayload()
                : message.getBytePayload().isPresent() ? message.getBytePayload()
                .map(ByteBuffer::array)
                .map(ba -> new String(ba, StandardCharsets.UTF_8))
                : Optional.empty();
=======
    protected Adaptable doForwardMap(@Nonnull final InternalMessage message) {
        if (!message.isTextMessage()) {
            throw new IllegalArgumentException("Message is not a text message");
        }
>>>>>>> 5f60ded3

        return payload.filter(s -> !s.isEmpty()).map(STRING_ADAPTABLE_CONVERTER::convert)
                .orElseThrow(() -> new IllegalArgumentException("Message contains no valid payload"));
    }

    @Override
    protected InternalMessage doBackwardMap(@Nonnull final Adaptable adaptable) {
        final Map<String, String> headers = new LinkedHashMap<>(adaptable.getHeaders().orElse(DittoHeaders.empty()));
        headers.put(MessageMapper.CONTENT_TYPE_KEY, DittoConstants.DITTO_PROTOCOL_CONTENT_TYPE);
        return new InternalMessage.Builder(headers)
                .withText(STRING_ADAPTABLE_CONVERTER.reverse().convert(adaptable))
                .build();
    }


}<|MERGE_RESOLUTION|>--- conflicted
+++ resolved
@@ -11,12 +11,9 @@
  */
 package org.eclipse.ditto.services.amqpbridge.mapping.mapper;
 
-<<<<<<< HEAD
 import java.nio.ByteBuffer;
 import java.nio.charset.StandardCharsets;
-=======
 import java.util.HashMap;
->>>>>>> 5f60ded3
 import java.util.LinkedHashMap;
 import java.util.Map;
 import java.util.Optional;
@@ -81,21 +78,12 @@
     }
 
     @Override
-<<<<<<< HEAD
-    protected Adaptable doForward(final InternalMessage message) {
-        requireMatchingContentType(message);
-
+    protected Adaptable doForwardMap(@Nonnull final InternalMessage message) {
         final Optional<String> payload = message.isTextMessage() ? message.getTextPayload()
                 : message.getBytePayload().isPresent() ? message.getBytePayload()
                 .map(ByteBuffer::array)
                 .map(ba -> new String(ba, StandardCharsets.UTF_8))
                 : Optional.empty();
-=======
-    protected Adaptable doForwardMap(@Nonnull final InternalMessage message) {
-        if (!message.isTextMessage()) {
-            throw new IllegalArgumentException("Message is not a text message");
-        }
->>>>>>> 5f60ded3
 
         return payload.filter(s -> !s.isEmpty()).map(STRING_ADAPTABLE_CONVERTER::convert)
                 .orElseThrow(() -> new IllegalArgumentException("Message contains no valid payload"));
