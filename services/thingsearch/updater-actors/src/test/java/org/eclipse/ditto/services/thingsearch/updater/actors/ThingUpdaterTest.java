/*
 * Copyright (c) 2017 Bosch Software Innovations GmbH.
 *
 * All rights reserved. This program and the accompanying materials
 * are made available under the terms of the Eclipse Public License v2.0
 * which accompanies this distribution, and is available at
 * https://www.eclipse.org/org/documents/epl-2.0/index.php
 *
 * Contributors:
 *    Bosch Software Innovations GmbH - initial contribution
 */
package org.eclipse.ditto.services.thingsearch.updater.actors;

import static java.util.concurrent.TimeUnit.MILLISECONDS;
import static java.util.concurrent.TimeUnit.SECONDS;
import static org.eclipse.ditto.json.JsonFactory.newPointer;
import static org.eclipse.ditto.json.JsonFactory.newValue;
import static org.eclipse.ditto.model.base.assertions.DittoBaseAssertions.assertThat;
import static org.eclipse.ditto.model.base.json.JsonSchemaVersion.V_1;
import static org.eclipse.ditto.model.base.json.JsonSchemaVersion.V_2;
import static org.junit.Assert.assertEquals;
import static org.mockito.ArgumentMatchers.any;
import static org.mockito.ArgumentMatchers.anyLong;
import static org.mockito.ArgumentMatchers.anyString;
import static org.mockito.ArgumentMatchers.eq;
import static org.mockito.Mockito.mock;
import static org.mockito.Mockito.timeout;
import static org.mockito.Mockito.verify;
import static org.mockito.Mockito.when;

import java.util.ArrayList;
import java.util.Collections;
import java.util.List;

import org.eclipse.ditto.json.JsonObject;
import org.eclipse.ditto.json.JsonPointer;
import org.eclipse.ditto.json.JsonValue;
import org.eclipse.ditto.model.base.auth.AuthorizationSubject;
import org.eclipse.ditto.model.base.common.HttpStatusCode;
import org.eclipse.ditto.model.base.exceptions.DittoRuntimeException;
import org.eclipse.ditto.model.base.headers.DittoHeaders;
import org.eclipse.ditto.model.base.json.FieldType;
import org.eclipse.ditto.model.base.json.JsonSchemaVersion;
import org.eclipse.ditto.model.policies.Policy;
import org.eclipse.ditto.model.policiesenforcers.PolicyEnforcer;
import org.eclipse.ditto.model.things.AccessControlList;
import org.eclipse.ditto.model.things.AccessControlListModelFactory;
import org.eclipse.ditto.model.things.AclEntry;
import org.eclipse.ditto.model.things.Feature;
import org.eclipse.ditto.model.things.Permission;
import org.eclipse.ditto.model.things.Thing;
import org.eclipse.ditto.model.things.ThingBuilder;
import org.eclipse.ditto.model.things.ThingsModelFactory;
import org.eclipse.ditto.services.models.policies.PolicyCacheEntry;
import org.eclipse.ditto.services.models.policies.commands.sudo.SudoRetrievePolicy;
import org.eclipse.ditto.services.models.policies.commands.sudo.SudoRetrievePolicyResponse;
import org.eclipse.ditto.services.models.things.ThingCacheEntry;
import org.eclipse.ditto.services.models.things.ThingTag;
import org.eclipse.ditto.services.models.things.commands.sudo.SudoRetrieveThing;
import org.eclipse.ditto.services.models.things.commands.sudo.SudoRetrieveThingResponse;
import org.eclipse.ditto.services.thingsearch.persistence.write.ThingMetadata;
import org.eclipse.ditto.services.thingsearch.persistence.write.ThingsSearchUpdaterPersistence;
import org.eclipse.ditto.services.utils.akka.JavaTestProbe;
import org.eclipse.ditto.services.utils.akka.streaming.StreamAck;
import org.eclipse.ditto.services.utils.cluster.ShardedMessageEnvelope;
import org.eclipse.ditto.services.utils.distributedcache.actors.CacheFacadeActor;
import org.eclipse.ditto.services.utils.distributedcache.actors.CacheRole;
import org.eclipse.ditto.services.utils.distributedcache.actors.RegisterForCacheUpdates;
import org.eclipse.ditto.services.utils.distributedcache.model.CacheEntry;
import org.eclipse.ditto.signals.events.policies.PolicyDeleted;
import org.eclipse.ditto.signals.events.policies.PolicyModified;
import org.eclipse.ditto.signals.events.things.AttributeCreated;
import org.eclipse.ditto.signals.events.things.FeatureModified;
import org.eclipse.ditto.signals.events.things.ThingCreated;
import org.eclipse.ditto.signals.events.things.ThingEvent;
import org.eclipse.ditto.signals.events.things.ThingModified;
import org.junit.After;
import org.junit.Before;
import org.junit.Test;
import org.junit.runner.RunWith;
import org.mockito.Mock;
import org.mockito.Mockito;
import org.mockito.junit.MockitoJUnitRunner;

import com.typesafe.config.Config;
import com.typesafe.config.ConfigFactory;
import com.typesafe.config.ConfigValueFactory;

import akka.NotUsed;
import akka.actor.ActorRef;
import akka.actor.ActorSystem;
import akka.actor.Props;
import akka.cluster.Cluster;
import akka.cluster.ddata.LWWRegister;
import akka.cluster.ddata.LWWRegisterKey;
import akka.cluster.ddata.Replicator;
import akka.pattern.AskTimeoutException;
import akka.pattern.CircuitBreaker;
import akka.stream.javadsl.Source;
import akka.testkit.TestProbe;
import akka.testkit.javadsl.TestKit;
import scala.concurrent.duration.Duration;
import scala.concurrent.duration.FiniteDuration;

/**
 * Unit test for {@link ThingUpdater}.
 */
@RunWith(MockitoJUnitRunner.class)
public final class ThingUpdaterTest {

    private static final String POLICY_ID = "abc:policy";
    private static final long INITIAL_POLICY_REVISION = -1L;
    private static final String THING_ID = "abc:myId";

    private static final long REVISION = 1L;

    private static final AuthorizationSubject AUTHORIZATION_SUBJECT = AuthorizationSubject.newInstance("sid");

    private static final AclEntry ACL_ENTRY =
            AclEntry.newInstance(AUTHORIZATION_SUBJECT, AccessControlListModelFactory.allPermissions());

    private static final AccessControlList ACL = AccessControlListModelFactory.newAcl(ACL_ENTRY);

    private final Thing thing = ThingsModelFactory.newThingBuilder().setId(THING_ID).setRevision(REVISION).build();

    // how many ms to wait for a mockito call
    private static final int MOCKITO_TIMEOUT = 2500;

    private ActorSystem actorSystem;

    @Mock
    private ThingsSearchUpdaterPersistence persistenceMock;

    private Source<Boolean, NotUsed> successWithDelay() {
        final int sourceDelayMillis = 1500;
        return Source.single(Boolean.TRUE).initialDelay(Duration.create(sourceDelayMillis, MILLISECONDS));
    }

    /** */
    @Before
    public void setUpBase() {
        final Config config = ConfigFactory.load("test");
        startActorSystem(config);
        when(persistenceMock.getThingMetadata(any())).thenReturn(
                Source.single(new ThingMetadata(-1L, null, INITIAL_POLICY_REVISION)));
        when(persistenceMock.insertOrUpdate(any(), anyLong(), anyLong())).thenReturn(Source.single(true));
        when(persistenceMock.executeCombinedWrites(any(), any(), any(), anyLong())).thenReturn(Source.single(true));
    }

    /** */
    @After
    public void tearDownBase() {
        shutdownActorSystem();
    }

    private void startActorSystem(final Config config) {
        shutdownActorSystem();
        actorSystem = ActorSystem.create("AkkaTestSystem", config);
    }

    private void shutdownActorSystem() {
        if (actorSystem != null) {
            TestKit.shutdownActorSystem(actorSystem);
            actorSystem = null;
        }
    }

    @Test
    public void createThing() {
        // disable policy load
        final DittoHeaders dittoHeaders = DittoHeaders.empty();
        new TestKit(actorSystem) {
            {
                final Thing thingWithAcl =
                        thing.setAclEntry(AclEntry.newInstance(AuthorizationSubject.newInstance("user1"),
                                Permission.READ)).toBuilder().setRevision(1L).build();

                final ActorRef underTest = createInitializedThingUpdaterActor();

                final ThingEvent thingCreated = ThingCreated.of(thingWithAcl, 1L, dittoHeaders);
                underTest.tell(thingCreated, getRef());

                waitUntil().insertOrUpdate(eq(thingWithAcl), eq(1L), anyLong());
            }
        };
    }

    @Test
    public void unknownThingEventTriggersResync() throws InterruptedException {
        final DittoHeaders dittoHeaders = DittoHeaders.newBuilder().schemaVersion(V_1).build();

        new TestKit(actorSystem) {
            {
                final TestProbe thingsShardProbe = TestProbe.apply(actorSystem);
                final TestProbe policiesShardProbe = TestProbe.apply(actorSystem);
                final ActorRef underTest = createInitializedThingUpdaterActor(thingsShardProbe, policiesShardProbe);

                waitUntil().insertOrUpdate(any(Thing.class), anyLong(), anyLong());
                // now that ThingUpdater is in eventProcessing behavior we can try to insert unknown event
                final ThingEvent unknownEvent = Mockito.mock(ThingEvent.class);
                when(unknownEvent.getType()).thenReturn("unknownType");
                when(unknownEvent.getDittoHeaders()).thenReturn(dittoHeaders);
                when(unknownEvent.getRevision()).thenReturn(1L);
                underTest.tell(unknownEvent, getRef());

                // resync should be triggered
                expectShardedSudoRetrieveThing(thingsShardProbe, THING_ID);
            }
        };
    }

    @Test
    public void concurrentUpdates() {
        final Thing thingWithAcl = thing.setAclEntry(AclEntry.newInstance(AuthorizationSubject.newInstance("user1"),
                Permission.READ));
        assertEquals(V_1, thingWithAcl.getImplementedSchemaVersion());
        final DittoHeaders dittoHeaders = DittoHeaders.newBuilder().schemaVersion(V_1).build();

        final ThingEvent attributeCreated0 =
                AttributeCreated.of(THING_ID, newPointer("p0"), newValue(true), 2L, dittoHeaders);
        final ThingEvent attributeCreated1 =
                AttributeCreated.of(THING_ID, newPointer("p1"), newValue(true), 3L, dittoHeaders);
        final ThingEvent attributeCreated2 =
                AttributeCreated.of(THING_ID, newPointer("p2"), newValue(true), 4L, dittoHeaders);
        final ThingEvent attributeCreated3 =
                AttributeCreated.of(THING_ID, newPointer("p3"), newValue(true), 5L, dittoHeaders);

        final List<ThingEvent> expectedWrites1 =
                Collections.singletonList(attributeCreated0);
        final List<ThingEvent> expectedWrites2 = new ArrayList<>();
        expectedWrites2.add(attributeCreated1);
        expectedWrites2.add(attributeCreated2);
        expectedWrites2.add(attributeCreated3);


        when(persistenceMock.executeCombinedWrites(eq(THING_ID), eq(expectedWrites1),
                any(), anyLong())).thenReturn
                (successWithDelay());

        new TestKit(actorSystem) {
            {
                final ActorRef underTest = createInitializedThingUpdaterActor();

                final ThingEvent thingCreated = ThingCreated.of(thingWithAcl, 1L, dittoHeaders);

                //This processing will cause that the mocked mongoDB operation to last for 500 ms
                underTest.tell(thingCreated, getRef());
                waitUntil().insertOrUpdate(eq(thingWithAcl), eq(thingCreated.getRevision()), eq(-1L));


                underTest.tell(attributeCreated0, getRef());

                // the following events will be executed all together as they are processed while another operation is
                // in progress
                underTest.tell(attributeCreated1, getRef());
                underTest.tell(attributeCreated2, getRef());
                underTest.tell(attributeCreated3, getRef());

                waitUntil().executeCombinedWrites(eq(THING_ID), eq(expectedWrites1), any(),
                        eq(attributeCreated0.getRevision()));
                waitUntil().executeCombinedWrites(eq(THING_ID), eq(expectedWrites2), any(),
                        eq(attributeCreated3.getRevision()));
            }
        };
    }

    @Test
    public void unexpectedHighSequenceNumberTriggersSync() {
        final long eventRevision = 7L;
        final long thingRevision = 20L;

        final DittoHeaders dittoHeaders = DittoHeaders.newBuilder()
                .schemaVersion(V_1) // for SudoRetrieveThingResponse to retain ACL
                .build();
        final ThingEvent attributeCreated =
                AttributeCreated.of(THING_ID, newPointer("p1"), newValue(true), eventRevision, dittoHeaders);
        final Thing currentThing = ThingsModelFactory.newThingBuilder()
                .setId(THING_ID)
                .setRevision(thingRevision)
                .setPermissions(ACL)
                .build();

        new JavaTestProbe(actorSystem) {
            {
                final TestProbe thingsShardProbe = TestProbe.apply(actorSystem);
                final TestProbe policiesShardProbe = TestProbe.apply(actorSystem);
                final ActorRef underTest = createInitializedThingUpdaterActor(thingsShardProbe, policiesShardProbe);
                // will cause that a sync is triggered
                underTest.tell(attributeCreated, ref());

                // wait until SudoRetrieveThing (inside a sharding envelope) is sent
                expectShardedSudoRetrieveThing(thingsShardProbe, THING_ID);

                underTest.tell(SudoRetrieveThingResponse.of(currentThing, f -> true, dittoHeaders), ref());
                waitUntil().insertOrUpdate(eq(currentThing), eq(thingRevision), eq(-1L));
            }
        };
    }

    @Test
    public void unsuccessfulUpdateTriggersSync() {
        final long revision = 0L;
        final DittoHeaders dittoHeaders = DittoHeaders.newBuilder()
                .schemaVersion(V_1)
                .build();
        final ThingEvent attributeCreated =
                AttributeCreated.of(THING_ID, newPointer("p1"), newValue(true), 1L, dittoHeaders);
        final Thing currentThing = ThingsModelFactory.newThingBuilder()
                .setId(THING_ID)
                .setRevision(revision)
                .setPermissions(ACL)
                .build();
        final List<ThingEvent> expectedWrite =
                Collections.singletonList(attributeCreated);
        final Source<Boolean, NotUsed> sourceUnsuccess = Source.single(Boolean.FALSE);

        when(persistenceMock.executeCombinedWrites(eq(THING_ID), eq(expectedWrite), any(), anyLong())).thenReturn(
                sourceUnsuccess);

        new TestKit(actorSystem) {
            {
                final ActorRef underTest = createInitializedThingUpdaterActor();
                // will cause that a sync is triggered
                underTest.tell(attributeCreated, getRef());
                waitUntil().executeCombinedWrites(eq(THING_ID), eq(expectedWrite), any(),
                        eq(attributeCreated.getRevision()));
                underTest.tell(SudoRetrieveThingResponse.of(currentThing, f -> true, dittoHeaders), getRef());
                waitUntil().insertOrUpdate(eq(currentThing), eq(revision), eq(-1L));
            }
        };
    }

    @Test
    public void databaseExceptionTriggersSync() {
        final DittoHeaders dittoHeaders = DittoHeaders.newBuilder()
                .schemaVersion(V_1)
                .build();
        final ThingEvent attributeCreated =
                AttributeCreated.of(THING_ID, newPointer("p1"), newValue(true), 1L, dittoHeaders);
        final List<ThingEvent> expectedWrites =
                Collections.singletonList(attributeCreated);
        when(persistenceMock.executeCombinedWrites(eq(THING_ID), eq(expectedWrites), any(), anyLong())).thenThrow(
                new RuntimeException("db operation mock error."));

        new JavaTestProbe(actorSystem) {
            {
                final TestProbe thingsShardProbe = TestProbe.apply(actorSystem);
                final TestProbe policiesShardProbe = TestProbe.apply(actorSystem);
                final ActorRef underTest = createInitializedThingUpdaterActor(thingsShardProbe, policiesShardProbe);
                // will cause that a sync is triggered
                underTest.tell(attributeCreated, ref());

                waitUntil().executeCombinedWrites(eq(THING_ID), eq(expectedWrites), any(),
                        eq(attributeCreated.getRevision()));

                // resync should be triggered
                expectShardedSudoRetrieveThing(thingsShardProbe, THING_ID);
            }
        };
    }

    @Test
    public void thingTagWithHigherSequenceNumberTriggersSync() {
        final long revision = 7L;
        final ThingTag thingTag = ThingTag.of(THING_ID, revision);
        final Thing currentThing = ThingsModelFactory.newThingBuilder()
                .setId(THING_ID)
                .setRevision(revision)
                .setPermissions(ACL)
                .build();
        final DittoHeaders emptyHeaders = DittoHeaders.empty();
        final DittoHeaders dittoHeadersV1 = DittoHeaders.newBuilder()
                .schemaVersion(V_1)
                .build();

        final JsonObject expectedSudoRetrieveThing =
                SudoRetrieveThing.withOriginalSchemaVersion(THING_ID, emptyHeaders).toJson();

        new TestKit(actorSystem) {
            {
                final TestProbe thingsShardProbe = TestProbe.apply(actorSystem);
                final TestProbe policiesShardProbe = TestProbe.apply(actorSystem);

                final ActorRef underTest = createInitializedThingUpdaterActor(thingsShardProbe, policiesShardProbe);
                // will cause that a sync is triggered
                underTest.tell(thingTag, ActorRef.noSender());
                final ShardedMessageEnvelope shardedMessageEnvelope =
                        thingsShardProbe.expectMsgClass(FiniteDuration.apply(5, SECONDS),
                                ShardedMessageEnvelope.class);
                assertEquals(expectedSudoRetrieveThing, shardedMessageEnvelope.getMessage());
                underTest.tell(SudoRetrieveThingResponse.of(currentThing, f -> true, dittoHeadersV1),
                        getRef());
                waitUntil().insertOrUpdate(eq(currentThing), eq(revision), eq(-1L));
            }
        };
    }

    @Test
    public void thingTagWithLowerSequenceNumberDoesNotTriggerSync() {
        new TestKit(actorSystem) {
            {
                final long revision = 1L;
                final Thing thingWithRevision = ThingsModelFactory.newThingBuilder()
                        .setId(THING_ID)
                        .setRevision(revision)
                        .setPermissions(ACL)
                        .build();

                final ThingTag thingTag = ThingTag.of(THING_ID, revision);
                final DittoHeaders dittoHeaders = DittoHeaders.empty();

                final TestProbe thingsShardProbe = TestProbe.apply(actorSystem);
                final TestProbe policiesShardProbe = TestProbe.apply(actorSystem);

                final ActorRef underTest = createInitializedThingUpdaterActor(thingsShardProbe, policiesShardProbe);
                final ThingEvent thingCreated = ThingCreated.of(thingWithRevision, revision, dittoHeaders);

                underTest.tell(thingCreated, getRef());
                waitUntil().insertOrUpdate(eq(thingWithRevision), eq(revision), eq(-1L));

                // should trigger no sync
                underTest.tell(thingTag, ActorRef.noSender());
                thingsShardProbe.expectNoMsg();
            }
        };
    }

    @Test
    public void thingEventWithEqualSequenceNumberDoesNotTriggerSync() {
        new TestKit(actorSystem) {
            {
                final long revision = 1L;
                final Thing thingWithRevision = ThingsModelFactory.newThingBuilder()
                        .setId(THING_ID)
                        .setRevision(revision)
                        .setPermissions(ACL)
                        .build();

                final DittoHeaders dittoHeaders = DittoHeaders.empty();

                final TestProbe thingsShardProbe = TestProbe.apply(actorSystem);
                final TestProbe policiesShardProbe = TestProbe.apply(actorSystem);

                final ActorRef underTest = createInitializedThingUpdaterActor(thingsShardProbe, policiesShardProbe);
                final ThingEvent thingCreated =
                        ThingCreated.of(thingWithRevision, revision, dittoHeaders);

                underTest.tell(thingCreated, getRef());
                waitUntil().insertOrUpdate(eq(thingWithRevision), eq(revision), eq(-1L));

                // should trigger no sync
                final ThingEvent thingModified =
                        ThingModified.of(thingWithRevision.toBuilder().setRevision(revision).build(),
                                revision, dittoHeaders);
                underTest.tell(thingModified, getRef());
                thingsShardProbe.expectNoMsg();
            }
        };
    }

    @Test
    public void persistenceErrorForCombinedWritesTriggersSync() {
        new TestKit(actorSystem) {
            {
                final long revision = 1L;
                final Thing thingWithRevision = ThingsModelFactory.newThingBuilder()
                        .setId(THING_ID)
                        .setRevision(revision)
                        .setPermissions(ACL)
                        .build();

                final DittoHeaders dittoHeaders = DittoHeaders.newBuilder()
                        .schemaVersion(V_1)
                        .build();

                final TestProbe thingsShardProbe = TestProbe.apply(actorSystem);
                final TestProbe policiesShardProbe = TestProbe.apply(actorSystem);

                final ActorRef underTest = createInitializedThingUpdaterActor(thingsShardProbe, policiesShardProbe);
                final ThingEvent thingCreated =
                        ThingCreated.of(thingWithRevision, revision, dittoHeaders);

                underTest.tell(thingCreated, getRef());
                waitUntil().insertOrUpdate(eq(thingWithRevision), eq(revision), eq(-1L));

                when(persistenceMock.executeCombinedWrites(any(), any(), any(), anyLong()))
                        .thenThrow(new IllegalStateException("requiredByTest"));

                final AttributeCreated changeEvent =
                        AttributeCreated.of(THING_ID, JsonPointer.of("/foo"), JsonValue.of("bar"),
                                revision + 1, dittoHeaders);
                final List<ThingEvent> expectedWrites =
                        Collections.singletonList(changeEvent);
                underTest.tell(changeEvent, getRef());


                waitUntil().executeCombinedWrites(eq(THING_ID), eq(expectedWrites), eq(null),
                        eq(changeEvent.getRevision()));
                // should trigger sync
                expectShardedSudoRetrieveThing(thingsShardProbe, THING_ID);
            }
        };
    }

    @Test
    public void invalidThingEventTriggersSync() {
        new TestKit(actorSystem) {
            {
                final ThingEvent<?> invalidThingEvent = createInvalidThingEvent();

                final TestProbe thingsShardProbe = TestProbe.apply(actorSystem);
                final TestProbe policiesShardProbe = TestProbe.apply(actorSystem);

                final ActorRef underTest = createInitializedThingUpdaterActor(thingsShardProbe, policiesShardProbe);
                underTest.tell(invalidThingEvent, getRef());

                // should trigger sync
                expectShardedSudoRetrieveThing(thingsShardProbe, THING_ID);
            }
        };
    }

    @Test
    public void tooManyStashedMessagesDiscardOldMessages() {
        final Thing thingWithAcl = thing.setAclEntry(AclEntry.newInstance(AuthorizationSubject.newInstance("user1"),
                Permission.READ));
        // setup
        final DittoHeaders dittoHeaders = DittoHeaders.newBuilder()
                .schemaVersion(V_1)
                .build();

        final SudoRetrieveThing retrieveThing = SudoRetrieveThing.withOriginalSchemaVersion(THING_ID, dittoHeaders);

        final Thing currentThing = ThingsModelFactory.newThingBuilder(thingWithAcl)
                .setId(THING_ID)
                .setRevision(3L)
                .build();

        when(persistenceMock.getThingMetadata(any())).thenReturn(Source.single(new ThingMetadata(0L, null, -1L)));

        // set config with stash size of 3
        final Config config = ConfigFactory.load("test")
                .withValue("akka.actor.custom-updater-mailbox.stash-capacity", ConfigValueFactory.fromAnyRef(3));
        startActorSystem(config);

        new TestKit(actorSystem) {
            {
                final TestProbe thingsShardProbe = TestProbe.apply(actorSystem);
                final TestProbe policiesShardProbe = TestProbe.apply(actorSystem);
                final ActorRef dummy = TestProbe.apply(actorSystem).ref();
                final ActorRef underTest = createUninitializedThingUpdaterActor(thingsShardProbe.ref(),
                        policiesShardProbe.ref(), dummy, dummy);

                // send a ThingCreated event and expect it to get persisted
                underTest.tell(ThingCreated.of(thingWithAcl, 1L, dittoHeaders), getRef());

                waitUntil().insertOrUpdate(eq(thingWithAcl), eq(1L), eq(-1L));

                // send a ThingTag with sequence number = 3, which is unexpected and the updater should trigger a sync
                underTest.tell(ThingTag.of(THING_ID, 3L), ActorRef.noSender());
                assertThat(expectShardedSudoRetrieveThing(thingsShardProbe, THING_ID).getMessage())
                        .isEqualToIgnoringFieldDefinitions(retrieveThing.toJson());

                // while the actor waits for the response of the Things service, we send 4 AttributeCreated events
                underTest.tell(AttributeCreated.of(THING_ID, newPointer("attr1"), newValue("value1"), 4L,
                        dittoHeaders), getRef());
                underTest.tell(AttributeCreated.of(THING_ID, newPointer("attr2"), newValue("value2"), 5L,
                        dittoHeaders), getRef());
                underTest.tell(AttributeCreated.of(THING_ID, newPointer("attr3"), newValue("value3"), 6L,
                        dittoHeaders), getRef());
                underTest.tell(AttributeCreated.of(THING_ID, newPointer("attr4"), newValue("value4"), 7L,
                        dittoHeaders), getRef());

                // we send the fake Thing service response, the updater actor is waiting for
                underTest.tell(SudoRetrieveThingResponse.of(currentThing, f -> true, DittoHeaders.newBuilder()
                                .schemaVersion(V_1)
                                .build()),
                        getRef());

                // the updater persists the thing with sequence number 3 and goes back to thing event processing
                waitUntil().insertOrUpdate(eq(currentThing), eq(3L), eq(-1L));

                // because we send 4 AttributeCreated events, but the stash capacity is only 3, the event with the expected
                // sequence number 4 was dropped and we should receive the AttributeCreated event with sequence number 5
                // instead. this triggers another sync as expected
                assertThat(expectShardedSudoRetrieveThing(thingsShardProbe, THING_ID).getMessage())
                        .isEqualToIgnoringFieldDefinitions(retrieveThing.toJson());
            }
        };
    }

    /** */
    @Test
    public void policyEventTriggersPolicyUpdate() {
        final long policyRevision = REVISION;
        final long newPolicyRevision = 2L;
        final Policy initialPolicy = Policy.newBuilder(THING_ID)
                .setRevision(policyRevision)
                .build();
        final Policy policy = Policy.newBuilder(THING_ID)
                .setRevision(newPolicyRevision)
                .setGrantedPermissionsFor(TestConstants.Policy.SUBJECT_ID, TestConstants.Policy.RESOURCE_KEY,
                        TestConstants.Policy.PERMISSION_READ)
                .build();
        final DittoHeaders emptyDittoHeaders = DittoHeaders.empty();
        final PolicyModified policyEvent = PolicyModified.of(policy, newPolicyRevision, emptyDittoHeaders);
        final DittoHeaders retrievePolicyDittoHeaders = DittoHeaders.empty();

        final Thing thingWithPolicyId = thing.setPolicyId(THING_ID);

        final SudoRetrievePolicyResponse initialPolicyResponse =
                SudoRetrievePolicyResponse.of(THING_ID, initialPolicy, retrievePolicyDittoHeaders);
        final SudoRetrievePolicyResponse sudoRetrievePolicyResponse =
                SudoRetrievePolicyResponse.of(THING_ID, policy, retrievePolicyDittoHeaders);
        final SudoRetrieveThingResponse sudoRetrieveThingResponse =
                SudoRetrieveThingResponse.of(thingWithPolicyId, FieldType.regularOrSpecial(), emptyDittoHeaders);

        new TestKit(actorSystem) {
            {
                final TestProbe thingsShardProbe = TestProbe.apply(actorSystem);
                final TestProbe policiesShardProbe = TestProbe.apply(actorSystem);
                final ActorRef underTest = createInitializedThingUpdaterActor(thingsShardProbe, policiesShardProbe);

                refreshPolicyUpdateAnswers(REVISION, THING_ID, policyRevision);

                // establish policy ID
                underTest.tell(ThingCreated.of(thingWithPolicyId, 1L, emptyDittoHeaders), getRef());
                policiesShardProbe.expectMsgClass(SudoRetrievePolicy.class);
                underTest.tell(initialPolicyResponse, null);

                // wait until the Thing is indexed
                waitUntil().insertOrUpdate(any(), anyLong(), eq(policyRevision));

                underTest.tell(policyEvent, getRef());

                // request current thing
                expectShardedSudoRetrieveThing(thingsShardProbe, THING_ID);
                underTest.tell(sudoRetrieveThingResponse, null);

                // request current policy
                final SudoRetrievePolicy sudoRetrievePolicy =
                        policiesShardProbe.expectMsgClass(SudoRetrievePolicy.class);
                assertEquals(THING_ID, sudoRetrievePolicy.getId());
                underTest.tell(sudoRetrievePolicyResponse, null);

                waitUntil().updatePolicy(eq(thingWithPolicyId), any(PolicyEnforcer.class));
            }
        };
    }

    @Test
    public void policyIdChangeTriggersSync() {
        final String policy1Id = "policy:1";
        final String policy2Id = "policy:2";
        final Policy policy1 = Policy.newBuilder(policy1Id).setRevision(REVISION).build();
        final Policy policy2 = Policy.newBuilder(policy2Id).setRevision(REVISION).build();

        final Thing thingWithPolicy1 = ThingsModelFactory.newThingBuilder(thing)
                .setRevision(1L)
                .setPolicyId(policy1Id)
                .build();
        final Thing thingWithPolicy2 = ThingsModelFactory.newThingBuilder(thing)
                .setRevision(2L)
                .setPolicyId(policy2Id)
                .build();
        final SudoRetrievePolicyResponse policyResponse1 =
                SudoRetrievePolicyResponse.of(policy1Id, policy1, DittoHeaders.empty());
        final SudoRetrievePolicyResponse policyResponse2 =
                SudoRetrievePolicyResponse.of(policy2Id, policy2, DittoHeaders.empty());
        final ThingCreated thingCreated = ThingCreated.of(thingWithPolicy1, 1L, DittoHeaders.empty());
        final ThingModified thingModified = ThingModified.of(thingWithPolicy2, 2L, DittoHeaders.empty());

        new TestKit(actorSystem) {
            {
                final TestProbe thingsShardProbe = TestProbe.apply(actorSystem);
                final TestProbe policiesShardProbe = TestProbe.apply(actorSystem);
                final ActorRef underTest = createInitializedThingUpdaterActor(thingsShardProbe, policiesShardProbe);

                // establish policy ID
                refreshPolicyUpdateAnswers(0L, policy1Id, REVISION);
                underTest.tell(thingCreated, getRef());

                final SudoRetrievePolicy sudoRetrievePolicy =
                        policiesShardProbe.expectMsgClass(SudoRetrievePolicy.class);
                assertEquals(policy1Id, sudoRetrievePolicy.getId());
                underTest.tell(policyResponse1, null);

                // wait until the Thing is indexed
                waitUntil().insertOrUpdate(any(), anyLong(), anyLong());
                waitUntil().updatePolicy(any(), any());

                refreshPolicyUpdateAnswers(1L, policy2Id, REVISION);
                underTest.tell(thingModified, getRef());

                // request current policy
                final SudoRetrievePolicy sudoRetrievePolicy2 =
                        policiesShardProbe.expectMsgClass(SudoRetrievePolicy.class);
                assertEquals(policy2Id, sudoRetrievePolicy2.getId());
                underTest.tell(policyResponse2, null);

                waitUntil().updatePolicy(eq(thingWithPolicy2), any(PolicyEnforcer.class));
            }
        };
    }

    @Test
    public void thingV1BecomesThingV2() {
        final String policyId = "policy:2";
        final Policy policy = Policy.newBuilder(policyId).setRevision(REVISION).build();

        final Thing thingWithoutPolicy = ThingsModelFactory.newThingBuilder(thing)
                .setRevision(1L)
                .setPermissions(ACL)
                .build();
        final Thing thingWithPolicy = ThingsModelFactory.newThingBuilder(thing)
                .setRevision(2L)
                .setPolicyId(policyId)
                .build();
        final SudoRetrievePolicyResponse policyResponse =
                SudoRetrievePolicyResponse.of(policyId, policy, DittoHeaders.empty());
        final ThingCreated thingCreated = ThingCreated.of(thingWithoutPolicy, 1L, DittoHeaders.empty());
        final ThingModified thingModified = ThingModified.of(thingWithPolicy, 2L, DittoHeaders.empty());

        new TestKit(actorSystem) {
            {
                final TestProbe thingsShardProbe = TestProbe.apply(actorSystem);
                final TestProbe policiesShardProbe = TestProbe.apply(actorSystem);
                final ActorRef underTest = createInitializedThingUpdaterActor(thingsShardProbe, policiesShardProbe);

                // establish policy ID
                underTest.tell(thingCreated, getRef());

                // wait until the Thing is indexed
                waitUntil().insertOrUpdate(eq(thingWithoutPolicy), eq(1L), eq(-1L));

                underTest.tell(thingModified, getRef());

                // request current policy
                final SudoRetrievePolicy sudoRetrievePolicy =
                        policiesShardProbe.expectMsgClass(SudoRetrievePolicy.class);
                assertEquals(policyId, sudoRetrievePolicy.getId());
                underTest.tell(policyResponse, null);

                waitUntil().updatePolicy(eq(thingWithPolicy), any(PolicyEnforcer.class));
            }
        };
    }

    @Test
    public void thingTagTriggersSyncDuringInit() {
        new TestKit(actorSystem) {{
            final TestProbe thingsProbe = TestProbe.apply(actorSystem);
            final ActorRef dummy = TestProbe.apply(actorSystem).ref();
            final ActorRef underTest = createUninitializedThingUpdaterActor(thingsProbe.ref(), dummy, dummy, dummy);

            // WHEN: updater receives ThingTag with a bigger sequence number during initialization
            ThingTag message = ThingTag.of(THING_ID, 1L);
            underTest.tell(message, ActorRef.noSender());

            // THEN: sync is triggered
            expectShardedSudoRetrieveThing(thingsProbe, THING_ID);
        }};
    }

    @Test
    public void thingEventWithoutThingTriggersSyncDuringInit() {
        new TestKit(actorSystem) {{
            final TestProbe thingsProbe = TestProbe.apply(actorSystem);
            final ActorRef dummy = TestProbe.apply(actorSystem).ref();
            final ActorRef underTest = createUninitializedThingUpdaterActor(thingsProbe.ref(), dummy, dummy, dummy);

            // WHEN: updater receives ThingEvent not containing a Thing
            final Feature feature = Feature.newBuilder().withId("thingEventWithoutThingTriggersSyncDuringInit").build();
            final Object message = FeatureModified.of(THING_ID, feature, 1L, DittoHeaders.empty());
            underTest.tell(message, null);

            // THEN: sync is triggered
            expectShardedSudoRetrieveThing(thingsProbe, THING_ID);
        }};
    }

    @Test
    public void thingEventWithThingCauseUpdateDuringInit() {
        new TestKit(actorSystem) {{
            final TestProbe thingsProbe = TestProbe.apply(actorSystem);
            final ActorRef dummy = TestProbe.apply(actorSystem).ref();
            final ActorRef underTest = createUninitializedThingUpdaterActor(thingsProbe.ref(), dummy, dummy, dummy);

            // WHEN: updater receives ThingEvent containing a Thing
            final Thing thingWithAcl = thing.setAclEntry(
                    AclEntry.newInstance(AuthorizationSubject.newInstance("thingEventWithThingCauseUpdateDuringInit"),
                            Permission.READ)).toBuilder().setRevision(1L).build();
            final Object message = ThingModified.of(thingWithAcl, 1L, DittoHeaders.empty());
            underTest.tell(message, null);

            // THEN: wirte-operation is requested from the persistence
            waitUntil().insertOrUpdate(eq(thingWithAcl), eq(1L), anyLong());
        }};

    }

    @Test
    public void policyEventTriggersSyncDuringInit() {
        new TestKit(actorSystem) {{
            // GIVEN: updater initialized with policy ID
            Mockito.reset(persistenceMock);
            when(persistenceMock.getThingMetadata(any())).thenReturn(
                    Source.single(new ThingMetadata(1L, POLICY_ID, 1L)));
            final TestProbe thingsProbe = TestProbe.apply(actorSystem);
            final ActorRef dummy = TestProbe.apply(actorSystem).ref();
            final ActorRef underTest = createUninitializedThingUpdaterActor(thingsProbe.ref(), dummy, dummy, dummy);

            // WHEN: updater receives ThingEvent not containing a Thing
            final Object message = PolicyDeleted.of(POLICY_ID, 2L, DittoHeaders.empty());
            underTest.tell(message, null);

            // THEN: sync is triggered
            expectShardedSudoRetrieveThing(thingsProbe, THING_ID);
        }};
    }

    @Test
    public void acknowledgesSuccessfulSync() {
        final long thingTagRevision = 7L;
        final long thingRevision = 20L;

        final DittoHeaders dittoHeaders = DittoHeaders.newBuilder()
                .schemaVersion(V_1) // for SudoRetrieveThingResponse to retain ACL
                .build();
        final Thing currentThing = ThingsModelFactory.newThingBuilder()
                .setId(THING_ID)
                .setRevision(thingRevision)
                .setPermissions(ACL)
                .build();

        new JavaTestProbe(actorSystem) {
            {
                final TestProbe thingsShardProbe = TestProbe.apply(actorSystem);
                final TestProbe policiesShardProbe = TestProbe.apply(actorSystem);
                final ActorRef underTest = createInitializedThingUpdaterActor(thingsShardProbe, policiesShardProbe);

                // GIVEN: a ThingTag with nonempty sender triggers synchronization
                final ThingTag thingTag = ThingTag.of(THING_ID, thingTagRevision);
                underTest.tell(thingTag, ref());

                // WHEN: synchronization is successful
                expectShardedSudoRetrieveThing(thingsShardProbe, THING_ID);
                underTest.tell(SudoRetrieveThingResponse.of(currentThing, f -> true, dittoHeaders), ref());
                waitUntil().insertOrUpdate(eq(currentThing), eq(thingRevision), eq(-1L));

                // THEN: success is acknowledged
                expectMsgEquals(StreamAck.success(thingTag.asIdentifierString()));
            }
        };
    }

    @Test
    public void acknowledgesFailedSync() {
        final long thingTagRevision = 7L;

        new JavaTestProbe(actorSystem) {
            {
                final TestProbe thingsShardProbe = TestProbe.apply(actorSystem);
                final TestProbe policiesShardProbe = TestProbe.apply(actorSystem);
                final ActorRef underTest = createInitializedThingUpdaterActor(thingsShardProbe, policiesShardProbe);

                // GIVEN: a ThingTag with nonempty sender triggers synchronization
                final ThingTag thingTag = ThingTag.of(THING_ID, thingTagRevision);
                underTest.tell(thingTag, ref());

                // WHEN: synchronization is unsuccessful, thing updater will retry two times
<<<<<<< HEAD
                expectShardedSudoRetrieveThing(thingsShardProbe, THING_ID);
                underTest.tell(new AskTimeoutException("forced timeout for testing"), ActorRef.noSender());
                expectShardedSudoRetrieveThing(thingsShardProbe, THING_ID);
                underTest.tell(new AskTimeoutException("forced timeout for testing"), ActorRef.noSender());
                expectShardedSudoRetrieveThing(thingsShardProbe, THING_ID);
                underTest.tell(new AskTimeoutException("forced timeout for testing"), ActorRef.noSender());
=======
                final HttpStatusCode teapot = HttpStatusCode.IM_A_TEAPOT;
                expectShardedSudoRetrieveThing(thingsShardProbe, THING_ID);
                underTest.tell(DittoRuntimeException.newBuilder("dummy 1", teapot).build(), ActorRef.noSender());
                expectShardedSudoRetrieveThing(thingsShardProbe, THING_ID);
                underTest.tell(DittoRuntimeException.newBuilder("dummy 2", teapot).build(), ActorRef.noSender());
                expectShardedSudoRetrieveThing(thingsShardProbe, THING_ID);
                underTest.tell(DittoRuntimeException.newBuilder("dummy 3", teapot).build(), ActorRef.noSender());
>>>>>>> f4748de4

                // THEN: failure is acknowledged
                expectMsgEquals(StreamAck.failure(thingTag.asIdentifierString()));
            }
        };
    }

    @Test
    public void acknowledgesSkippedSync() {
        final long thingTagRevision = -1L;

        new JavaTestProbe(actorSystem) {
            {
                final TestProbe thingsShardProbe = TestProbe.apply(actorSystem);
                final TestProbe policiesShardProbe = TestProbe.apply(actorSystem);
                final ActorRef underTest = createInitializedThingUpdaterActor(thingsShardProbe, policiesShardProbe);

                // GIVEN: a ThingTag with nonempty sender does not trigger synchronization
                final ThingTag thingTag = ThingTag.of(THING_ID, thingTagRevision);
                underTest.tell(thingTag, ref());

                // THEN: success is acknowledged
                expectMsgEquals(StreamAck.success(thingTag.asIdentifierString()));
            }
        };
    }

    @Test
    public void registerForThingCacheUpdates() {
        new TestKit(actorSystem) {
            {
                final TestProbe thingsCache = TestProbe.apply(actorSystem);
                final ActorRef dummy = TestProbe.apply(actorSystem).ref();
                final ActorRef underTest = createUninitializedThingUpdaterActor(dummy, dummy, thingsCache.ref(), dummy);
                thingsCache.expectMsg(new RegisterForCacheUpdates(THING_ID, underTest));
            }
        };
    }

    @Test
    public void registerForPolicyCacheUpdates() {
        when(persistenceMock.getThingMetadata(anyString())).thenReturn(
                Source.single(new ThingMetadata(-1L, POLICY_ID, INITIAL_POLICY_REVISION)));
        final DittoHeaders headers = DittoHeaders.newBuilder()
                .schemaVersion(V_2)
                .build();
        final String newPolicyId = "namespace:otherPolicy";
        final long revision = REVISION;
        final long policyRevision = 17L;
        final Policy policy = Policy.newBuilder(newPolicyId).setRevision(policyRevision).build();
        final Thing thing = Thing.newBuilder().setId(THING_ID).setPolicyId(newPolicyId).setRevision(revision).build();
        final ThingModified thingModified = ThingModified.of(thing, revision, headers);

        new TestKit(actorSystem) {
            {
                final TestProbe thingsCache = TestProbe.apply(actorSystem);
                final TestProbe policiesCache = TestProbe.apply(actorSystem);
                final TestProbe thingsActor = TestProbe.apply(actorSystem);
                final TestProbe policiesActor = TestProbe.apply(actorSystem);
                final ActorRef underTest = createInitializedThingUpdaterActor(thingsActor, policiesActor, thingsCache
                        .ref(), policiesCache.ref(), null, V_2);
                policiesCache.expectMsg(new RegisterForCacheUpdates(POLICY_ID, underTest));

                // verify thingUpdater registers for cache updates if policy of thing is changed.
                underTest.tell(thingModified, getRef());

                expectRetrievePolicyAndAnswer(policy, policiesActor, underTest, null, headers);

                waitUntil().insertOrUpdate(thing, revision, policyRevision);
                waitUntil().updatePolicy(eq(thing), any(PolicyEnforcer.class));

                policiesCache.expectMsg(new RegisterForCacheUpdates(newPolicyId, underTest));
            }
        };
    }

    private void expectRetrievePolicyAndAnswer(
            final Policy policy,
            final TestProbe policiesActor,
            final ActorRef thingsUpdater,
            final java.time.Duration timeout,
            final DittoHeaders headers) {
        final SudoRetrievePolicy retrievePolicy = policiesActor.expectMsgClass(
                toScala(orDefaultTimeout(timeout)),
                SudoRetrievePolicy.class);
        assertThat(retrievePolicy.getId()).isEqualTo(policy.getId().orElseThrow(IllegalStateException::new));

        thingsUpdater.tell(
                SudoRetrievePolicyResponse.of(policy.getId().orElseThrow(IllegalStateException::new), policy, headers),
                policiesActor.ref());
    }

    @Test
    public void policyCacheEntryWithNewerRevisionTriggersSync() {
        when(persistenceMock.getThingMetadata(any())).thenReturn(
                Source.single(new ThingMetadata(-1L, POLICY_ID, INITIAL_POLICY_REVISION)));
        final long policyRevision = INITIAL_POLICY_REVISION + 1;
        final Policy policy = Policy.newBuilder(POLICY_ID).setRevision(policyRevision).build();
        final Thing thing = Thing.newBuilder().setId(THING_ID).setPolicyId(POLICY_ID).setRevision(REVISION).build();
        final PolicyCacheEntry policyCacheEntry = PolicyCacheEntry.of(V_2, policyRevision);
        final Replicator.Changed cacheEvent =
                createCacheEvent(POLICY_ID, policyRevision, policyCacheEntry);

        new TestKit(actorSystem) {{
            final TestProbe thingsCache = TestProbe.apply(actorSystem);
            final TestProbe policiesCache = TestProbe.apply(actorSystem);
            final TestProbe thingsActor = TestProbe.apply(actorSystem);
            final TestProbe policiesActor = TestProbe.apply(actorSystem);
            final ActorRef underTest = createInitializedThingUpdaterActor(thingsActor, policiesActor, thingsCache
                    .ref(), policiesCache.ref(), null, V_2);

            // send cache update
            underTest.tell(cacheEvent, getRef());

            expectRetrieveThingAndPolicy(thing, policy,
                    underTest,
                    thingsActor,
                    policiesActor);

            waitUntil().insertOrUpdate(eq(thing), eq(REVISION), eq(policyRevision));
        }};
    }

    private Replicator.Changed<LWWRegister<CacheEntry>> createCacheEvent(final String id,
            final long revision,
            final CacheEntry cacheEntry) {
        final LWWRegister.Clock<CacheEntry> revisionClock = (currentTimestamp, value) -> revision;
        return new Replicator.Changed(
                LWWRegisterKey.create(id),
                LWWRegister.create(Cluster.get(actorSystem), cacheEntry, revisionClock));
    }

    /**
     * When changing the policy of a thing, the thing updater will register for cache updates on the new policy. this
     * test verifies, that cache updates on this old policy does not affect the updater.
     */
    @Test
    public void policyCacheEntryWithOldPolicyIdDoesNothing() {
        final DittoHeaders headers = DittoHeaders.newBuilder().schemaVersion(V_2).build();
        final String newPolicyId = "namespace:otherPolicy";
        final long revision = REVISION;
        final long policyRevision = 17L;
        final Policy policy = Policy.newBuilder(newPolicyId).setRevision(policyRevision).build();
        final Thing thing = Thing.newBuilder().setId(THING_ID).setPolicyId(newPolicyId).setRevision(revision).build();
        final ThingModified thingModified = ThingModified.of(thing, revision, headers);

        final PolicyCacheEntry
                policyCacheEntry = PolicyCacheEntry.of(
                V_2, policyRevision);
        final Replicator.Changed cacheEvent =
                createCacheEvent(POLICY_ID, policyRevision, policyCacheEntry);

        new TestKit(actorSystem) {
            {
                final TestProbe thingsCache = TestProbe.apply(actorSystem);
                final TestProbe policiesCache = TestProbe.apply(actorSystem);
                final TestProbe thingsActor = TestProbe.apply(actorSystem);
                final TestProbe policiesActor = TestProbe.apply(actorSystem);
                final ActorRef underTest = createInitializedThingUpdaterActor(thingsActor, policiesActor, thingsCache
                        .ref(), policiesCache.ref(), null, V_2);
                policiesCache.expectMsg(new RegisterForCacheUpdates(POLICY_ID, underTest));

                // update the thing to use the new policy and verify the new cache registration
                underTest.tell(thingModified, getRef());
                expectRetrievePolicyAndAnswer(policy, policiesActor, underTest, null, headers);
                waitUntil().insertOrUpdate(eq(thing), eq(revision), eq(policyRevision));
                policiesCache.expectMsg(new RegisterForCacheUpdates(newPolicyId, underTest));

                // send cache update for the OLD policy
                underTest.tell(cacheEvent, getRef());

                // should not sync at all
                thingsActor.expectNoMessage(toScala(java.time.Duration.ofSeconds(1)));
                policiesActor.expectNoMessage(toScala(java.time.Duration.ofSeconds(1)));
            }
        };
    }

    @Test
    public void policyCacheEntryWithDeletionTriggersDelete() {
        final long policyRevision = INITIAL_POLICY_REVISION + 1;
        final CacheEntry
                policyCacheEntry = PolicyCacheEntry
                .of(V_2, policyRevision)
                .asDeleted(policyRevision);
        final Replicator.Changed cacheEvent =
                createCacheEvent(POLICY_ID, policyRevision, policyCacheEntry);
        when(persistenceMock.delete(anyString())).thenReturn(Source.single(true));

        new TestKit(actorSystem) {
            {
                final TestProbe thingsCache = TestProbe.apply(actorSystem);
                final TestProbe policiesCache = TestProbe.apply(actorSystem);
                final TestProbe thingsActor = TestProbe.apply(actorSystem);
                final TestProbe policiesActor = TestProbe.apply(actorSystem);
                final ActorRef underTest = createInitializedThingUpdaterActor(thingsActor, policiesActor, thingsCache
                        .ref(), policiesCache.ref(), null, V_2);
                policiesCache.expectMsg(new RegisterForCacheUpdates(POLICY_ID, underTest));

                // send cache update
                underTest.tell(cacheEvent, getRef());

                // should not sync
                thingsActor.expectNoMessage(toScala(java.time.Duration.ofSeconds(1)));
                policiesActor.expectNoMessage(toScala(java.time.Duration.ofSeconds(1)));

                // should delete
                waitUntil().delete(THING_ID);

                // should stop itself
                watch(underTest);
                expectTerminated(underTest);
            }
        };
    }

    @Test
    public void thingCacheEntryWithNewerRevisionTriggersSync() {
        when(persistenceMock.getThingMetadata(any())).thenReturn(
                Source.single(new ThingMetadata(-1L, POLICY_ID, INITIAL_POLICY_REVISION)));
        final long thingRevision = REVISION + 1;
        final CacheEntry thingCacheEntry = ThingCacheEntry
                .of(V_2, POLICY_ID, thingRevision);
        final Replicator.Changed cacheEvent = createCacheEvent(THING_ID, thingRevision, thingCacheEntry);
        final long policyRevision = INITIAL_POLICY_REVISION + 1;
        final Policy policy = Policy.newBuilder(POLICY_ID).setRevision(policyRevision).build();
        final Thing thing = Thing.newBuilder().setId(THING_ID).setPolicyId(POLICY_ID).setRevision(REVISION).build();

        new TestKit(actorSystem) {
            {
                final TestProbe thingsCache = TestProbe.apply(actorSystem);
                final TestProbe policiesCache = TestProbe.apply(actorSystem);
                final TestProbe thingsActor = TestProbe.apply(actorSystem);
                final TestProbe policiesActor = TestProbe.apply(actorSystem);
                final ActorRef underTest = createInitializedThingUpdaterActor(thingsActor, policiesActor, thingsCache
                        .ref(), policiesCache.ref(), null, V_2);
                thingsCache.expectMsg(new RegisterForCacheUpdates(THING_ID, underTest));

                // send cache update
                underTest.tell(cacheEvent, getRef());

                // expect full sync
                expectRetrieveThingAndPolicy(thing, policy,
                        underTest,
                        thingsActor,
                        policiesActor);

                waitUntil().insertOrUpdate(eq(thing), eq(REVISION), eq(policyRevision));

            }
        };
    }

    @Test
    public void thingCacheEntryWithDeletionTriggersDelete() {
        final long thingRevision = REVISION + 1;
        final CacheEntry thingCacheEntry = ThingCacheEntry.of(org.eclipse.ditto.model.base.json.JsonSchemaVersion.V_2,
                POLICY_ID,
                thingRevision)
                .asDeleted(thingRevision);
        final akka.cluster.ddata.Replicator.Changed cacheEvent =
                createCacheEvent(THING_ID, thingRevision, thingCacheEntry);
        when(persistenceMock.delete(anyString())).thenReturn(Source.single(true));

        new TestKit(actorSystem) {
            {
                final TestProbe thingsCache = TestProbe.apply(actorSystem);
                final TestProbe policiesCache = TestProbe.apply(actorSystem);
                final TestProbe thingsActor = TestProbe.apply(actorSystem);
                final TestProbe policiesActor = TestProbe.apply(actorSystem);
                final ActorRef underTest = createInitializedThingUpdaterActor(thingsActor, policiesActor, thingsCache
                        .ref(), policiesCache.ref(), null, V_2);
                thingsCache.expectMsg(new RegisterForCacheUpdates(THING_ID, underTest));

                // send cache update
                underTest.tell(cacheEvent, getRef());

                // should not sync
                thingsActor.expectNoMessage(toScala(java.time.Duration.ofSeconds(1)));
                policiesActor.expectNoMessage(toScala(java.time.Duration.ofSeconds(1)));

                // should delete
                waitUntil().delete(THING_ID);

                // should stop itself
                watch(underTest);
                expectTerminated(underTest);
            }
        };
    }

    private ActorRef createInitializedThingUpdaterActor() {
        return createInitializedThingUpdaterActor(TestProbe.apply(actorSystem), TestProbe.apply(actorSystem));
    }

    private ActorRef createInitializedThingUpdaterActor(final TestProbe thingsShardProbe,
            final TestProbe policiesShardProbe) {
        return createInitializedThingUpdaterActor(thingsShardProbe, policiesShardProbe,
                ThingUpdater.DEFAULT_THINGS_TIMEOUT);
    }

    /**
     * Creates a ThingUpdater initialized with schemaVersion = V_1 and sequenceNumber = 0L.
     */
    private ActorRef createInitializedThingUpdaterActor(final TestProbe thingsShardProbe,
            final TestProbe policiesShardProbe,
            final java.time.Duration thingsTimeout) {
        final ActorRef thingCacheFacade = actorSystem.actorOf(CacheFacadeActor.props(CacheRole.THING,
                actorSystem.settings().config()), CacheFacadeActor.actorNameFor(CacheRole.THING));

        final ActorRef policyCacheFacade = actorSystem.actorOf(CacheFacadeActor.props(CacheRole.POLICY,
                actorSystem.settings().config()), CacheFacadeActor.actorNameFor(CacheRole.POLICY));

        return createInitializedThingUpdaterActor(thingsShardProbe, policiesShardProbe, thingCacheFacade,
                policyCacheFacade,
                thingsTimeout, V_1);
    }

    /**
     * Creates a ThingUpdater initialized with schemaVersion = V_1 and sequenceNumber = 0L.
     */
    private ActorRef createInitializedThingUpdaterActor(final TestProbe thingsShardProbe,
            final TestProbe policiesShardProbe,
            final ActorRef thingsCache,
            final ActorRef policiesCache,
            final java.time.Duration thingsTimeout,
            final JsonSchemaVersion schemaVersion) {

        // prepare persistence mock for initial synchronization
        when(persistenceMock.insertOrUpdate(any(), anyLong(), anyLong())).thenReturn(Source.single(true));

        final ThingBuilder.FromScratch thingBuilder = ThingsModelFactory.newThingBuilder()
                .setId(THING_ID)
                .setRevision(0L);
        final Thing initialThing;
        if (V_1.equals(schemaVersion)) {
            initialThing = thingBuilder.setPermissions(ACL).build();
        } else {
            initialThing = thingBuilder.setPolicyId(POLICY_ID).build();
            // prepare policy sync
            when(persistenceMock.updatePolicy(any(), any())).thenReturn(Source.single(true));
        }

        final ActorRef thingUpdater = createUninitializedThingUpdaterActor(thingsShardProbe.ref(),
                policiesShardProbe.ref(), orDefaultTimeout(thingsTimeout), thingsCache, policiesCache);

        final ThingCreated thingCreated = ThingCreated.of(initialThing, 0L, DittoHeaders.empty());
        thingUpdater.tell(thingCreated, thingsShardProbe.ref());

        if (!V_1.equals(schemaVersion)) {
            final Policy policy = Policy.newBuilder(POLICY_ID).setRevision(INITIAL_POLICY_REVISION).build();
            expectRetrievePolicyAndAnswer(policy, policiesShardProbe, thingUpdater, null,
                    DittoHeaders.newBuilder().schemaVersion(schemaVersion).build());
        }

        // wait until actor becomes `awaitingSyncResult` and is ready to stash & process other messages
        waitUntil().insertOrUpdate(any(), anyLong(), anyLong());

        return thingUpdater;
    }

    /**
     * Creates an uninitialized ThingUpdater.
     */
    private ActorRef createUninitializedThingUpdaterActor(final ActorRef thingsShard, final ActorRef policiesShard,
            final java.time.Duration thingsTimeout, final ActorRef thingCacheFacade, final ActorRef policyCacheFacade) {

        final CircuitBreaker circuitBreaker =
                new CircuitBreaker(actorSystem.dispatcher(), actorSystem.scheduler(), 5, Duration.create(30, "s"),
                        Duration.create(1, "min"));

        final Props props = ThingUpdater.props(persistenceMock, circuitBreaker, thingsShard, policiesShard,
                java.time.Duration.ofSeconds(60), orDefaultTimeout(thingsTimeout), thingCacheFacade, policyCacheFacade)
                .withMailbox("akka.actor.custom-updater-mailbox");

        return actorSystem.actorOf(props, THING_ID);
    }

    private ActorRef createUninitializedThingUpdaterActor(final ActorRef thingsShard, final ActorRef policiesShard,
            final ActorRef thingCacheFacade, final ActorRef policyCacheFacade) {
        return createUninitializedThingUpdaterActor(thingsShard, policiesShard, ThingUpdater.DEFAULT_THINGS_TIMEOUT,
                thingCacheFacade, policyCacheFacade);
    }

    /**
     * Wait until a call is made on the persistence mock.
     */
    private ThingsSearchUpdaterPersistence waitUntil() {
        return verify(persistenceMock, timeout(MOCKITO_TIMEOUT));
    }

    /**
     * Provides the persistence mock with fresh streams of answers for a policy update.
     */
    private void refreshPolicyUpdateAnswers(final long thingRevision, final String policyId,
            final long policyRevision) {
        when(persistenceMock.insertOrUpdate(any(), anyLong(), anyLong())).thenReturn(Source.single(true));
        when(persistenceMock.updatePolicy(any(), any())).thenReturn(Source.single(true));
        when(persistenceMock.getThingMetadata(any())).thenReturn(
                Source.single(new ThingMetadata(thingRevision, policyId, policyRevision)));
    }

    private static ThingEvent<?> createInvalidThingEvent() {
        final ThingEvent<?> invalidThingEvent = mock(ThingEvent.class);
        when(invalidThingEvent.getRevision()).thenReturn(1L);
        when(invalidThingEvent.getDittoHeaders()).thenReturn(DittoHeaders.empty());
        // null type makes the event invalid!!
        when(invalidThingEvent.getType()).thenReturn(null);
        return invalidThingEvent;
    }

    private void expectRetrieveThingAndPolicy(final Thing thing, final Policy policy,
            final ActorRef thingUpdater, final TestProbe thingsActor, final TestProbe policiesActor) {
        expectRetrieveThingAndAnswer(thing, thingsActor, thingUpdater);
        expectRetrievePolicyAndAnswer(policy, policiesActor, thingUpdater, null, DittoHeaders.empty());
    }

    private void expectRetrieveThingAndAnswer(final Thing thing,
            final TestProbe thingsActor, final ActorRef thingUpdater) {
        expectShardedSudoRetrieveThing(thingsActor, thing.getId().orElseThrow(IllegalStateException::new));

        thingUpdater.tell(SudoRetrieveThingResponse.of(thing, (unused) -> true, DittoHeaders.empty()),
                ActorRef.noSender());
    }

    private java.time.Duration orDefaultTimeout(final java.time.Duration duration) {
        return duration != null ? duration : ThingUpdater.DEFAULT_THINGS_TIMEOUT;
    }

    private ShardedMessageEnvelope expectShardedSudoRetrieveThing(final TestProbe thingsShardProbe,
            final String thingId) {
        final ShardedMessageEnvelope envelope = thingsShardProbe.expectMsgClass(ShardedMessageEnvelope.class);
        assertThat(envelope.getType()).isEqualTo(SudoRetrieveThing.TYPE);
        assertThat(envelope.getId()).isEqualTo(thingId);
        return envelope;
    }


    private scala.concurrent.duration.FiniteDuration toScala(final java.time.Duration duration) {
        return scala.concurrent.duration.Duration.fromNanos(duration.toNanos());
    }
}<|MERGE_RESOLUTION|>--- conflicted
+++ resolved
@@ -869,14 +869,6 @@
                 underTest.tell(thingTag, ref());
 
                 // WHEN: synchronization is unsuccessful, thing updater will retry two times
-<<<<<<< HEAD
-                expectShardedSudoRetrieveThing(thingsShardProbe, THING_ID);
-                underTest.tell(new AskTimeoutException("forced timeout for testing"), ActorRef.noSender());
-                expectShardedSudoRetrieveThing(thingsShardProbe, THING_ID);
-                underTest.tell(new AskTimeoutException("forced timeout for testing"), ActorRef.noSender());
-                expectShardedSudoRetrieveThing(thingsShardProbe, THING_ID);
-                underTest.tell(new AskTimeoutException("forced timeout for testing"), ActorRef.noSender());
-=======
                 final HttpStatusCode teapot = HttpStatusCode.IM_A_TEAPOT;
                 expectShardedSudoRetrieveThing(thingsShardProbe, THING_ID);
                 underTest.tell(DittoRuntimeException.newBuilder("dummy 1", teapot).build(), ActorRef.noSender());
@@ -884,7 +876,6 @@
                 underTest.tell(DittoRuntimeException.newBuilder("dummy 2", teapot).build(), ActorRef.noSender());
                 expectShardedSudoRetrieveThing(thingsShardProbe, THING_ID);
                 underTest.tell(DittoRuntimeException.newBuilder("dummy 3", teapot).build(), ActorRef.noSender());
->>>>>>> f4748de4
 
                 // THEN: failure is acknowledged
                 expectMsgEquals(StreamAck.failure(thingTag.asIdentifierString()));
