--- conflicted
+++ resolved
@@ -288,22 +288,15 @@
 
         final ActorContext context = getContext();
         final DittoHeaders dittoHeaders = command.getDittoHeaders();
-<<<<<<< HEAD
-        context.setReceiveTimeout(
-                dittoHeaders.getTimeout()
-                        .orElse(commandConfig.getDefaultTimeout())
-                // if no specific timeout was configured, use the default command timeout
-        );
-=======
         if (!isDevOpsCommand(command)) {
             // DevOpsCommands do have their own timeout mechanism, don't reply with a command timeout for the user
             //  for DevOps commands, so only set the receiveTimeout for non-DevOps commands:
             context.setReceiveTimeout(
                     dittoHeaders.getTimeout()
-                            .orElse(commandConfig.getDefaultTimeout()) // if no specific timeout was configured, use the default command timeout
+                            // if no specific timeout was configured, use the default command timeout
+                            .orElse(commandConfig.getDefaultTimeout())
             );
         }
->>>>>>> 57a6f85b
 
         // After a Command was received, this Actor can only receive the correlating CommandResponse:
         context.become(awaitCommandResponseBehavior);
