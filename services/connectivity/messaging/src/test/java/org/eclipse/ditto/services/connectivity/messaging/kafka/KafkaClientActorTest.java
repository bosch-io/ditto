--- conflicted
+++ resolved
@@ -17,12 +17,6 @@
 import static org.assertj.core.api.Assertions.assertThat;
 import static org.eclipse.ditto.model.connectivity.ConnectivityModelFactory.newTarget;
 import static org.eclipse.ditto.services.connectivity.messaging.TestConstants.Authorization.AUTHORIZATION_CONTEXT;
-<<<<<<< HEAD
-=======
-import static org.mockito.ArgumentMatchers.any;
-import static org.mockito.ArgumentMatchers.anyBoolean;
-import static org.mockito.ArgumentMatchers.anyList;
->>>>>>> 0c17a1c9
 import static org.mockito.Mockito.when;
 
 import java.io.IOException;
@@ -239,7 +233,7 @@
             }
 
             @Override
-            public Props props(final String connectionId, final List<Target> targets,
+            public Props props(final ConnectionId connectionId, final List<Target> targets,
                     final KafkaConnectionFactory factory, final boolean dryRun) {
                 return MockKafkaPublisherActor.props(ref, status);
             }
@@ -252,17 +246,6 @@
         return specificConfig;
     }
 
-<<<<<<< HEAD
-=======
-    private MockKafkaPublisher provideMockKafkaPublisher(final ActorSystem actorSystem) {
-        final MockKafkaPublisher mockKafkaPublisher = new MockKafkaPublisher(actorSystem);
-        when(publisherActorFactory.props(any(ConnectionId.class), anyList(), any(KafkaConnectionFactory.class),
-                any(ActorRef.class), anyBoolean()))
-                .thenReturn(mockKafkaPublisher.publisherActorProps());
-        return mockKafkaPublisher;
-    }
-
->>>>>>> 0c17a1c9
     @Override
     protected Connection getConnection() {
         return connection;
