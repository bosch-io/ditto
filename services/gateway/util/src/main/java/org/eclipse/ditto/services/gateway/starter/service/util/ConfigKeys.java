/*
 * Copyright (c) 2017 Bosch Software Innovations GmbH.
 *
 * All rights reserved. This program and the accompanying materials
 * are made available under the terms of the Eclipse Public License v2.0
 * which accompanies this distribution, and is available at
 * https://www.eclipse.org/org/documents/epl-2.0/index.php
 *
 * Contributors:
 *    Bosch Software Innovations GmbH - initial contribution
 */
package org.eclipse.ditto.services.gateway.starter.service.util;

/**
 * This class encloses everything regarding configuration keys.
 */
public final class ConfigKeys {

    /**
     * Key of the uri for mongodb.
     */
    public static final String MONGO_URI = "akka.contrib.persistence.mongodb.mongo.mongouri";

    private static final String DITTO_PREFIX = "ditto.";
    private static final String GATEWAY_PREFIX = DITTO_PREFIX + "gateway.";
    /**
     * Key of the "forcehttps" config entry.
     */
    public static final String FORCE_HTTPS = GATEWAY_PREFIX + "forcehttps";
    /**
     * Key of the "enablecors" config entry.
     */
    public static final String ENABLE_CORS = GATEWAY_PREFIX + "enablecors";
    /**
     * Configures whether the client/requester should be redirected to the HTTPS URL if he tries to access via plain
     * HTTP and {@link #FORCE_HTTPS} is set to true.
     */
    public static final String REDIRECT_TO_HTTPS = GATEWAY_PREFIX + "redirect-to-https";
    /**
     * Configures a blacklist of paths for which NOT to redirect to HTTPS when {@link #REDIRECT_TO_HTTPS} was set.
     */
    public static final String REDIRECT_TO_HTTPS_BLACKLIST_PATTERN =
            GATEWAY_PREFIX + "redirect-to-https-blacklist-pattern";

    private static final String ENABLED_SUFFIX = "enabled";

    private static final String HTTP_PREFIX = GATEWAY_PREFIX + "http.";

    /**
     * The supported SchemaVersions the API Gateway should support (Array of Integers).
     */
    public static final String SCHEMA_VERSIONS = HTTP_PREFIX + "schema-versions";

    private static final String WEBSOCKET_PREFIX = GATEWAY_PREFIX + "websocket.";
    /**
     * Key of the Websocket subscriber backpressure config.
     */
    public static final String WEBSOCKET_SUBSCRIBER_BACKPRESSURE =
            WEBSOCKET_PREFIX + "subscriber.backpressure-queue-size";
    /**
     * Key of the Websocket publisher backpressure config.
     */
    public static final String WEBSOCKET_PUBLISHER_BACKPRESSURE =
            WEBSOCKET_PREFIX + "publisher.backpressure-buffer-size";

    private static final String MESSAGE_PREFIX = GATEWAY_PREFIX + "message.";
    /**
     * The default timeout of claim messages initiated via /messages resource.
     */
    public static final String MESSAGE_DEFAULT_TIMEOUT = MESSAGE_PREFIX + "default-timeout";
    /**
     * The maximum possible timeout of claim messages initiated via /messages resource.
     */
    public static final String MESSAGE_MAX_TIMEOUT = MESSAGE_PREFIX + "max-timeout";

    /**
     * The blacklist of which HTTP headers NOT to forward when forwarding a HTTP message to websockets.
     * This is an array of Strings.
     */
    public static final String MESSAGE_HEADER_BLACKLIST = MESSAGE_PREFIX + "http-header-blacklist";

    private static final String CLAIMMESSAGE_PREFIX = GATEWAY_PREFIX + "claim-message.";
    /**
     * The default timeout of claim messages initiated via /claim resource.
     */
    public static final String CLAIMMESSAGE_DEFAULT_TIMEOUT = CLAIMMESSAGE_PREFIX + "default-timeout";
    /**
     * The maximum possible timeout of claim messages initiated via /claim resource.
     */
    public static final String CLAIMMESSAGE_MAX_TIMEOUT = CLAIMMESSAGE_PREFIX + "max-timeout";

    private static final String AUTHENTICATION_PREFIX = GATEWAY_PREFIX + "authentication.";
    private static final String AUTHENTICATION_DUMMY_PREFIX = AUTHENTICATION_PREFIX + "dummy.";
    /**
     * Whether dummy authentication should be enabled or not.
     *
     * <p><strong>Note: </strong>Don't use in production!</p>
     */
    public static final String AUTHENTICATION_DUMMY_ENABLED = AUTHENTICATION_DUMMY_PREFIX + ENABLED_SUFFIX;
    private static final String AUTHENTICATION_HTTP_PREFIX = AUTHENTICATION_PREFIX + "http.";
    private static final String AUTHENTICATION_HTTP_PROXY_PREFIX = AUTHENTICATION_HTTP_PREFIX + "proxy.";
    /**
     * Key of the Authentication "HTTP proxy enabled" config entry.
     */
    public static final String AUTHENTICATION_HTTP_PROXY_ENABLED = AUTHENTICATION_HTTP_PROXY_PREFIX + ENABLED_SUFFIX;
    /**
     * Key of the Authentication "HTTP proxy host" config entry.
     */
    public static final String AUTHENTICATION_HTTP_PROXY_HOST = AUTHENTICATION_HTTP_PROXY_PREFIX + "host";
    /**
     * Key of the Authentication "HTTP proxy port" config entry.
     */
    public static final String AUTHENTICATION_HTTP_PROXY_PORT = AUTHENTICATION_HTTP_PROXY_PREFIX + "port";
    /**
     * Key of the Authentication "HTTP proxy username" config entry.
     */
    public static final String AUTHENTICATION_HTTP_PROXY_USERNAME = AUTHENTICATION_HTTP_PROXY_PREFIX + "username";
    /**
     * Key of the Authentication "HTTP proxy password" config entry.
     */
    public static final String AUTHENTICATION_HTTP_PROXY_PASSWORD = AUTHENTICATION_HTTP_PROXY_PREFIX + "password";

    private static final String HEALTH_CHECK_PREFIX = GATEWAY_PREFIX + "health-check.";

    /**
     * The timeout used by the health check for determining the health of a single service.
     */
    public static final String HEALTH_CHECK_SERVICE_TIMEOUT = HEALTH_CHECK_PREFIX + "service.timeout";

    private static final String HEALTH_CHECK_CLUSTER_ROLES_PREFIX = HEALTH_CHECK_PREFIX + "cluster-roles.";

    /**
     * Whether the health check for presence of all cluster roles should be enabled or not.
     */
    public static final String HEALTH_CHECK_CLUSTER_ROLES_ENABLED = HEALTH_CHECK_CLUSTER_ROLES_PREFIX + ENABLED_SUFFIX;

    /**
     * Whether the health check for presence of all cluster roles should be enabled or not.
     */
    public static final String HEALTH_CHECK_CLUSTER_ROLES_EXPECTED = HEALTH_CHECK_CLUSTER_ROLES_PREFIX + "expected";

<<<<<<< HEAD
    private static final String METRICS_PREFIX = GATEWAY_PREFIX + "metrics.";

    /**
     * Whether gathering system metrics is enabled.
     */
    public static final String SYSTEM_METRICS_ENABLED = METRICS_PREFIX + "systemMetrics." + ENABLED_SUFFIX;
    /**
     * Whether reporting metrics to prometheus is enabled.
     */
    public static final String PROMETHEUS_ENABLED = METRICS_PREFIX + "prometheus." + ENABLED_SUFFIX;
    /**
     * Whether reporting traces to jaeger is enabled.
     */
    public static final String JAEGER_ENABLED = METRICS_PREFIX + "jaeger." + ENABLED_SUFFIX;

=======
>>>>>>> 3a0d55cb
    private static final String DEVOPS_PREFIX = GATEWAY_PREFIX + "devops.";
    /**
     * Whether devops resources (e.g. /status) should be secured with BasicAuth or not.
     */
    public static final String DEVOPS_SECURE_STATUS = DEVOPS_PREFIX + "securestatus";


    private static final String PUBLIC_HEALTH_PREFIX = GATEWAY_PREFIX + "public-health.";
    /**
     * Whether public health resource /health should be secured with BasicAuth or not.
     */
    public static final String PUBLIC_HEALTH_SECURE = PUBLIC_HEALTH_PREFIX + "secure";

    /**
     * The timeout for the cache of the external health check information.
     */
    public static final String STATUS_HEALTH_EXTERNAL_CACHE_TIMEOUT = PUBLIC_HEALTH_PREFIX + "cache-timeout";


    private static final String CACHE_PREFIX = GATEWAY_PREFIX + "cache.";

    /**
     * The maximum entries of PublicKeys to be cached.
     */
    public static final String CACHE_PUBLIC_KEYS_MAX = CACHE_PREFIX + "publickeys.maxentries";

    /**
     * The expiry of cached entries of public keys.
     */
    public static final String CACHE_PUBLIC_KEYS_EXPIRY = CACHE_PREFIX + "publickeys.expiry";

    private static final String THINGS_AGGREGATOR_PREFIX = GATEWAY_PREFIX + "things-aggregator.";

    /**
     * The timeout for the ThingsAggregratorActor for retrieving a single Thing.
     */
    public static final String THINGS_AGGREGATOR_SINGLE_RETRIEVE_THING_TIMEOUT = THINGS_AGGREGATOR_PREFIX + "single-retrieve-thing-timeout";


    private static final String ENFORCER_PREFIX = GATEWAY_PREFIX + "enforcer.";
    /**
     * Key of the PolicyEnforcer cache interval.
     */
    public static final String ENFORCER_CACHE_INTERVAL = ENFORCER_PREFIX + "cache.interval";

    /**
     * Key of the PolicyEnforcer internal ask timeout.
     */
    public static final String ENFORCER_INTERNAL_ASK_TIMEOUT = ENFORCER_PREFIX + "internal.ask.timeout";


    private static final String SECRETS_PREFIX = "secrets.";
    /**
     * Key of the gateway devops password.
     */
    public static final String SECRETS_DEVOPS_PASSWORD = SECRETS_PREFIX + "devops_password";
    /**
     * Key of the public health password.
     */
    public static final String SECRETS_PUBLIC_HEALTH_PASSWORD = SECRETS_PREFIX + "public_health_password";

    private static final String AKKA_PREFIX = "akka.";
    private static final String AKKA_HTTP_PREFIX = AKKA_PREFIX + "http.";
    /**
     * Key for the Akka HTTP Server's request timeout.
     */
    public static final String AKKA_HTTP_SERVER_REQUEST_TIMEOUT = AKKA_HTTP_PREFIX + "server.request-timeout";

    /*
     * This class is not designed for instantiation.
     */
    private ConfigKeys() {
        // no-op
    }
}<|MERGE_RESOLUTION|>--- conflicted
+++ resolved
@@ -139,24 +139,6 @@
      */
     public static final String HEALTH_CHECK_CLUSTER_ROLES_EXPECTED = HEALTH_CHECK_CLUSTER_ROLES_PREFIX + "expected";
 
-<<<<<<< HEAD
-    private static final String METRICS_PREFIX = GATEWAY_PREFIX + "metrics.";
-
-    /**
-     * Whether gathering system metrics is enabled.
-     */
-    public static final String SYSTEM_METRICS_ENABLED = METRICS_PREFIX + "systemMetrics." + ENABLED_SUFFIX;
-    /**
-     * Whether reporting metrics to prometheus is enabled.
-     */
-    public static final String PROMETHEUS_ENABLED = METRICS_PREFIX + "prometheus." + ENABLED_SUFFIX;
-    /**
-     * Whether reporting traces to jaeger is enabled.
-     */
-    public static final String JAEGER_ENABLED = METRICS_PREFIX + "jaeger." + ENABLED_SUFFIX;
-
-=======
->>>>>>> 3a0d55cb
     private static final String DEVOPS_PREFIX = GATEWAY_PREFIX + "devops.";
     /**
      * Whether devops resources (e.g. /status) should be secured with BasicAuth or not.
