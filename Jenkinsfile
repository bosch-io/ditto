#!groovy
node {
  // Need to replace the '%2F' used by Jenkins to deal with / in the path (e.g. story/...)
  String theBranch = "${env.BRANCH_NAME}".replace('%2F', '-').replace('/','-');
  String theMvnRepo = "$WORKSPACE/../feature-repository-${theBranch}";

  stage('Checkout') {
    checkout scm
  }

  stage('set version to ${theBranch}') {
    withMaven(
<<<<<<< HEAD
      maven: 'maven-3.5.2',
=======
      maven: 'maven-3.5.0',
>>>>>>> 08921dd2
      mavenLocalRepo: theMvnRepo) {

      sh "mvn versions:set -DnewVersion=0-${theBranch}-SNAPSHOT"
    }
  }

  stage('Build') {
    withMaven(
      maven: 'maven-3.5.2',
      mavenLocalRepo: theMvnRepo) {

<<<<<<< HEAD
      sh "mvn clean install javadoc:jar source:jar-no-fork --batch-mode --errors -Pbuild-documentation,internal-repos -DcreateJavadoc=true"
=======
      sh "mvn clean deploy javadoc:jar source:jar-no-fork --batch-mode --errors -Pbuild-documentation,internal-repos -DcreateJavadoc=true"
>>>>>>> 08921dd2
    }
  }
}<|MERGE_RESOLUTION|>--- conflicted
+++ resolved
@@ -10,11 +10,7 @@
 
   stage('set version to ${theBranch}') {
     withMaven(
-<<<<<<< HEAD
       maven: 'maven-3.5.2',
-=======
-      maven: 'maven-3.5.0',
->>>>>>> 08921dd2
       mavenLocalRepo: theMvnRepo) {
 
       sh "mvn versions:set -DnewVersion=0-${theBranch}-SNAPSHOT"
@@ -26,11 +22,7 @@
       maven: 'maven-3.5.2',
       mavenLocalRepo: theMvnRepo) {
 
-<<<<<<< HEAD
-      sh "mvn clean install javadoc:jar source:jar-no-fork --batch-mode --errors -Pbuild-documentation,internal-repos -DcreateJavadoc=true"
-=======
       sh "mvn clean deploy javadoc:jar source:jar-no-fork --batch-mode --errors -Pbuild-documentation,internal-repos -DcreateJavadoc=true"
->>>>>>> 08921dd2
     }
   }
 }