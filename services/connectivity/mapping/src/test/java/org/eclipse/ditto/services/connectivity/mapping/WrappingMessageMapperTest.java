--- conflicted
+++ resolved
@@ -62,10 +62,7 @@
 
         when(mockMapper.map(any(ExternalMessage.class))).thenReturn(singletonList(mockAdaptable));
         when(mockMapper.map(mockAdaptable)).thenReturn(singletonList(mockMessage));
-<<<<<<< HEAD
-=======
         when(mockMapper.getId()).thenReturn("mockMapper");
->>>>>>> efe7be57
         when(mockAdaptable.getTopicPath()).thenReturn(ProtocolFactory.emptyTopicPath());
         when(mockAdaptable.getHeaders()).thenReturn(Optional.of(DittoHeaders.empty()));
         when(mockAdaptable.getPayload()).thenReturn(ProtocolFactory.newPayload("{\"path\":\"/\"}"));
@@ -87,10 +84,7 @@
 
     @Test
     public void mapMessage() {
-<<<<<<< HEAD
-=======
         underTest.configure(mapperLimitsConfig, mockConfiguration);
->>>>>>> efe7be57
         underTest.map(mockMessage);
         verify(mockMapper).map(any(ExternalMessage.class));
     }
@@ -100,10 +94,7 @@
         final DittoHeaders headers = DittoHeaders.of(Collections.singletonMap(ExternalMessage.CONTENT_TYPE_HEADER, "contentType"));
         when(mockAdaptable.getHeaders()).thenReturn(Optional.of(headers));
 
-<<<<<<< HEAD
-=======
         underTest.configure(mapperLimitsConfig, mockConfiguration);
->>>>>>> efe7be57
         underTest.map(mockAdaptable);
         verify(mockAdaptable, VerificationModeFactory.atLeastOnce()).getHeaders();
         verify(mockMapper).map(mockAdaptable);
