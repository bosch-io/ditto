--- conflicted
+++ resolved
@@ -139,19 +139,11 @@
             <groupId>ch.qos.logback</groupId>
             <artifactId>logback-classic</artifactId>
         </dependency>
-<<<<<<< HEAD
-
-        <dependency>
-            <groupId>io.kamon</groupId>
-            <artifactId>kamon-log-reporter_2.12</artifactId>
-            <version>0.6.8</version>
-=======
         <dependency>
             <groupId>org.eclipse.ditto</groupId>
             <artifactId>ditto-services-utils-test</artifactId>
             <type>test-jar</type>
             <scope>test</scope>
->>>>>>> 5e36b4e9
         </dependency>
     </dependencies>
 
