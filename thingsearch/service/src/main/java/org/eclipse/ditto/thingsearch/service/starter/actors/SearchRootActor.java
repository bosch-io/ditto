--- conflicted
+++ resolved
@@ -124,26 +124,8 @@
         return Props.create(SearchRootActor.class, searchConfig, pubSubMediator);
     }
 
-<<<<<<< HEAD
-    private static ThingsFieldExpressionFactory getThingsFieldExpressionFactory() {
-        // Not possible to use ModelBasedThingsFieldExpressionFactory
-        // because the field expression factory is supposed to map 'thingId' to '_id', which is only meaningful for MongoDB
-        final Map<String, String> mappings = new HashMap<>(6);
-        mappings.put(FieldExpressionUtil.FIELD_NAME_THING_ID, FieldExpressionUtil.FIELD_ID);
-        mappings.put(FieldExpressionUtil.FIELD_NAME_NAMESPACE, FieldExpressionUtil.FIELD_NAMESPACE);
-
-        // also present as top-level field in search collection, whether indexed or not
-        addMapping(mappings, Thing.JsonFields.POLICY_ID);
-        addMapping(mappings, Thing.JsonFields.REVISION);
-
-        addMapping(mappings, Thing.JsonFields.MODIFIED);
-        addMapping(mappings, Thing.JsonFields.CREATED);
-        addMapping(mappings, Thing.JsonFields.DEFINITION);
-        return ThingsFieldExpressionFactory.of(mappings);
-=======
     private static ThingsFieldExpressionFactory getThingsFieldExpressionFactory(final SearchConfig searchConfig) {
         return ThingsFieldExpressionFactory.of(searchConfig.getSimpleFieldMappings());
->>>>>>> fd600d40
     }
 
     private ActorRef initializeSearchActor(final SearchConfig searchConfig,
