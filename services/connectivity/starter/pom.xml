--- conflicted
+++ resolved
@@ -87,7 +87,6 @@
             <artifactId>akka-http_${scala.version}</artifactId>
         </dependency>
         <dependency>
-<<<<<<< HEAD
             <groupId>org.aspectj</groupId>
             <artifactId>aspectjrt</artifactId>
         </dependency>
@@ -95,31 +94,17 @@
             <groupId>io.kamon</groupId>
             <artifactId>kamon-akka-2.5_${scala.version}</artifactId>
         </dependency>
-=======
+        <dependency>
+            <groupId>io.kamon</groupId>
+            <artifactId>kamon-akka-remote-2.5_${scala.version}</artifactId>
+        </dependency>
+        <dependency>
+            <groupId>io.kamon</groupId>
+            <artifactId>kamon-akka-http-2.5_${scala.version}</artifactId>
+        </dependency>
+        <dependency>
             <groupId>ch.qos.logback</groupId>
             <artifactId>logback-classic</artifactId>
-        </dependency>
-
->>>>>>> 3a0d55cb
-        <dependency>
-            <groupId>io.kamon</groupId>
-            <artifactId>kamon-akka-remote-2.5_${scala.version}</artifactId>
-        </dependency>
-        <dependency>
-            <groupId>io.kamon</groupId>
-            <artifactId>kamon-akka-http-2.5_${scala.version}</artifactId>
-        </dependency>
-        <dependency>
-            <groupId>ch.qos.logback</groupId>
-            <artifactId>logback-classic</artifactId>
-        </dependency>
-        <dependency>
-            <groupId>org.codehaus.janino</groupId>
-            <artifactId>janino</artifactId>
-        </dependency>
-        <dependency>
-            <groupId>net.logstash.logback</groupId>
-            <artifactId>logstash-logback-encoder</artifactId>
         </dependency>
     </dependencies>
 
