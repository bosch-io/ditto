--- conflicted
+++ resolved
@@ -771,11 +771,7 @@
                 .build();
 
         final ModifyFeatureDefinition modifyFeatureDefinition = ModifyFeatureDefinition.of(TestConstants.THING_ID,
-<<<<<<< HEAD
                 TestConstants.FEATURE_ID, TestConstants.FEATURE_DEFINITION, TestConstants.HEADERS_V_2_NO_CONTENT_TYPE);
-=======
-                TestConstants.FEATURE_ID, TestConstants.FEATURE_DEFINITION, TestConstants.DITTO_HEADERS_V_2);
->>>>>>> bae96f2e
         final Adaptable actual = underTest.toAdaptable(modifyFeatureDefinition);
 
         assertThat(actual).isEqualTo(expected);
@@ -821,11 +817,7 @@
                 .build();
 
         final DeleteFeatureDefinition deleteFeatureDefinition = DeleteFeatureDefinition.of(TestConstants.THING_ID,
-<<<<<<< HEAD
                 TestConstants.FEATURE_ID, TestConstants.HEADERS_V_2_NO_CONTENT_TYPE);
-=======
-                TestConstants.FEATURE_ID, TestConstants.DITTO_HEADERS_V_2);
->>>>>>> bae96f2e
         final Adaptable actual = underTest.toAdaptable(deleteFeatureDefinition);
 
         assertThat(actual).isEqualTo(expected);
