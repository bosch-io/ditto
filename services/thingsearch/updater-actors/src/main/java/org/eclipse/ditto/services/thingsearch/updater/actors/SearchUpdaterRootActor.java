/*
 * Copyright (c) 2017 Bosch Software Innovations GmbH.
 *
 * All rights reserved. This program and the accompanying materials
 * are made available under the terms of the Eclipse Public License v2.0
 * which accompanies this distribution, and is available at
 * https://www.eclipse.org/org/documents/epl-2.0/index.php
 *
 * Contributors:
 *    Bosch Software Innovations GmbH - initial contribution
 */
package org.eclipse.ditto.services.thingsearch.updater.actors;

import java.time.Duration;
import java.util.concurrent.TimeUnit;

<<<<<<< HEAD
import org.eclipse.ditto.model.base.exceptions.DittoRuntimeException;
import org.eclipse.ditto.services.base.config.ServiceConfigReader;
=======
>>>>>>> b8846ed1
import org.eclipse.ditto.services.thingsearch.common.util.ConfigKeys;
import org.eclipse.ditto.services.thingsearch.common.util.RootSupervisorStrategyFactory;
import org.eclipse.ditto.services.thingsearch.persistence.write.ThingsSearchUpdaterPersistence;
import org.eclipse.ditto.services.thingsearch.persistence.write.impl.MongoEventToPersistenceStrategyFactory;
import org.eclipse.ditto.services.thingsearch.persistence.write.impl.MongoThingsSearchUpdaterPersistence;
import org.eclipse.ditto.services.utils.akka.streaming.StreamConsumerSettings;
import org.eclipse.ditto.services.utils.akka.streaming.StreamMetadataPersistence;
import org.eclipse.ditto.services.utils.persistence.mongo.MongoClientWrapper;
import org.eclipse.ditto.services.utils.persistence.mongo.monitoring.KamonCommandListener;
import org.eclipse.ditto.services.utils.persistence.mongo.monitoring.KamonConnectionPoolListener;
import org.eclipse.ditto.services.utils.persistence.mongo.streaming.MongoSearchSyncPersistence;

import com.mongodb.event.CommandListener;
import com.mongodb.event.ConnectionPoolListener;
import com.typesafe.config.Config;

import akka.actor.AbstractActor;
import akka.actor.ActorRef;
import akka.actor.PoisonPill;
import akka.actor.Props;
import akka.actor.Status;
import akka.actor.SupervisorStrategy;
import akka.cluster.pubsub.DistributedPubSubMediator;
import akka.cluster.sharding.ShardRegion;
import akka.cluster.singleton.ClusterSingletonManager;
import akka.cluster.singleton.ClusterSingletonManagerSettings;
import akka.event.Logging;
import akka.event.LoggingAdapter;
import akka.japi.Creator;
import akka.japi.pf.ReceiveBuilder;
import akka.pattern.CircuitBreaker;
import akka.stream.ActorMaterializer;

/**
 * Our "Parent" Actor which takes care of supervision of all other Actors in our system.
 */
public final class SearchUpdaterRootActor extends AbstractActor {

    /**
     * The name of this Actor in the ActorSystem.
     */
    public static final String ACTOR_NAME = "searchUpdaterRoot";

    private static final String KAMON_METRICS_PREFIX = "updater";

    private final LoggingAdapter log = Logging.getLogger(getContext().system(), this);

    private final SupervisorStrategy supervisorStrategy = RootSupervisorStrategyFactory.createStrategy(log);

    private final ActorRef thingsUpdaterActor;

<<<<<<< HEAD
    private SearchUpdaterRootActor(final ServiceConfigReader configReader, final ActorRef pubSubMediator) {
        final int numberOfShards = configReader.cluster().numberOfShards();

        final Config config = configReader.getRawConfig();
=======
    private SearchUpdaterRootActor(final Config config, final ActorRef pubSubMediator,
            final ActorMaterializer materializer, final StreamMetadataPersistence thingsSyncPersistence,
            final StreamMetadataPersistence policiesSyncPersistence) {
        final int numberOfShards = config.getInt(ConfigKeys.CLUSTER_NUMBER_OF_SHARDS);
>>>>>>> b8846ed1

        final CommandListener kamonCommandListener = config.getBoolean(ConfigKeys.MONITORING_COMMANDS_ENABLED) ?
                new KamonCommandListener(KAMON_METRICS_PREFIX) : null;
        final ConnectionPoolListener kamonConnectionPoolListener =
                config.getBoolean(ConfigKeys.MONITORING_CONNECTION_POOL_ENABLED) ?
                        new KamonConnectionPoolListener(KAMON_METRICS_PREFIX) : null;

        final MongoClientWrapper mongoClientWrapper = MongoClientWrapper.newInstance(config,
                kamonCommandListener, kamonConnectionPoolListener);
        final ThingsSearchUpdaterPersistence searchUpdaterPersistence =
                new MongoThingsSearchUpdaterPersistence(mongoClientWrapper, log,
                        MongoEventToPersistenceStrategyFactory.getInstance());

        final int maxFailures = config.getInt(ConfigKeys.MONGO_CIRCUIT_BREAKER_FAILURES);
        final Duration callTimeout = config.getDuration(ConfigKeys.MONGO_CIRCUIT_BREAKER_TIMEOUT_CALL);
        final Duration resetTimeout = config.getDuration(ConfigKeys.MONGO_CIRCUIT_BREAKER_TIMEOUT_RESET);
        final CircuitBreaker circuitBreaker =
                new CircuitBreaker(getContext().dispatcher(), getContext().system().scheduler(), maxFailures,
                        scala.concurrent.duration.Duration.create(callTimeout.getSeconds(), TimeUnit.SECONDS),
                        scala.concurrent.duration.Duration.create(resetTimeout.getSeconds(), TimeUnit.SECONDS));
        circuitBreaker.onOpen(() -> log.warning(
                "The circuit breaker for this search updater instance is open which means that all ThingUpdaters" +
                        " won't process any messages until the circuit breaker is closed again"));
        circuitBreaker.onClose(() -> log.info(
                "The circuit breaker for this search updater instance is closed again. Therefore all ThingUpdaters" +
                        " process events again"));

        pubSubMediator.tell(new DistributedPubSubMediator.Put(getSelf()), getSelf());

        final boolean eventProcessingActive = config.getBoolean(ConfigKeys.EVENT_PROCESSING_ACTIVE);
        if (!eventProcessingActive) {
            log.warning("Event processing is disabled.");
        }

        final Duration thingUpdaterActivityCheckInterval =
                config.getDuration(ConfigKeys.THINGS_ACTIVITY_CHECK_INTERVAL);
        final ShardRegionFactory shardRegionFactory = ShardRegionFactory.getInstance(getContext().getSystem());
        final int maxBulkSize = config.hasPath(ConfigKeys.MAX_BULK_SIZE)
                ? config.getInt(ConfigKeys.MAX_BULK_SIZE)
                : ThingUpdater.UNLIMITED_MAX_BULK_SIZE;
        thingsUpdaterActor = startChildActor(ThingsUpdater.ACTOR_NAME, ThingsUpdater
                .props(numberOfShards, shardRegionFactory, searchUpdaterPersistence, circuitBreaker,
<<<<<<< HEAD
                        eventProcessingActive, thingUpdaterActivityCheckInterval));
=======
                        eventProcessingActive, thingUpdaterActivityCheckInterval, maxBulkSize,
                        thingCacheFacade, policyCacheFacade));
>>>>>>> b8846ed1

        final boolean thingsSynchronizationActive = config.getBoolean(ConfigKeys.THINGS_SYNCER_ACTIVE);
        if (thingsSynchronizationActive) {
            final StreamConsumerSettings streamConsumerSettings = createThingsStreamConsumerSettings(config);

            startClusterSingletonActor(ThingsStreamSupervisorCreator.ACTOR_NAME,
                    ThingsStreamSupervisorCreator.props(thingsUpdaterActor, pubSubMediator, thingsSyncPersistence,
                            materializer, streamConsumerSettings));
        } else {
            log.warning("Things synchronization is not active");
        }

        final boolean policiesSynchronizationActive = config.getBoolean(ConfigKeys.POLICIES_SYNCER_ACTIVE);
        if (policiesSynchronizationActive) {
            final StreamConsumerSettings streamConsumerSettings = createPoliciesStreamConsumerSettings(config);

            startClusterSingletonActor(PoliciesStreamSupervisorCreator.ACTOR_NAME,
                    PoliciesStreamSupervisorCreator.props(thingsUpdaterActor, pubSubMediator, policiesSyncPersistence,
                            materializer, streamConsumerSettings, searchUpdaterPersistence));
        } else {
            log.warning("Policies synchronization is not active");
        }
    }

    private static StreamConsumerSettings createThingsStreamConsumerSettings(final Config config) {
        final Duration startOffset = config.getDuration(ConfigKeys.THINGS_SYNCER_START_OFFSET);
        final Duration streamInterval = config.getDuration(ConfigKeys.THINGS_SYNCER_STREAM_INTERVAL);
        final Duration initialStartOffset = config.getDuration(ConfigKeys.THINGS_SYNCER_INITIAL_START_OFFSET);
        final Duration maxIdleTime = config.getDuration(ConfigKeys.THINGS_SYNCER_MAX_IDLE_TIME);
        final Duration streamingActorTimeout = config.getDuration(ConfigKeys.THINGS_SYNCER_STREAMING_ACTOR_TIMEOUT);
        final int elementsStreamedPerBatch = config.getInt(ConfigKeys.THINGS_SYNCER_ELEMENTS_STREAMED_PER_BATCH);
        final Duration outdatedWarningOffset = config.getDuration(ConfigKeys.THINGS_SYNCER_OUTDATED_WARNING_OFFSET);

        return StreamConsumerSettings.of(startOffset, streamInterval, initialStartOffset, maxIdleTime,
                streamingActorTimeout, elementsStreamedPerBatch, outdatedWarningOffset);
    }

    private static StreamConsumerSettings createPoliciesStreamConsumerSettings(final Config config) {
        final Duration startOffset = config.getDuration(ConfigKeys.POLICIES_SYNCER_START_OFFSET);
        final Duration streamInterval = config.getDuration(ConfigKeys.POLICIES_SYNCER_STREAM_INTERVAL);
        final Duration initialStartOffset = config.getDuration(ConfigKeys.POLICIES_SYNCER_INITIAL_START_OFFSET);
        final Duration maxIdleTime = config.getDuration(ConfigKeys.POLICIES_SYNCER_MAX_IDLE_TIME);
        final Duration streamingActorTimeout = config.getDuration(ConfigKeys.POLICIES_SYNCER_STREAMING_ACTOR_TIMEOUT);
        final int elementsStreamedPerBatch = config.getInt(ConfigKeys.POLICIES_SYNCER_ELEMENTS_STREAMED_PER_BATCH);
        final Duration outdatedWarningOffset = config.getDuration(ConfigKeys.POLICIES_SYNCER_OUTDATED_WARNING_OFFSET);

        return StreamConsumerSettings.of(startOffset, streamInterval, initialStartOffset, maxIdleTime,
                streamingActorTimeout, elementsStreamedPerBatch, outdatedWarningOffset);
    }

    /**
     * Creates Akka configuration object Props for this SearchUpdaterRootActor.
     *
     * @param configReader the configuration reader of this service.
     * @param pubSubMediator the PubSub mediator Actor.
     * @return a Props object to create this actor.
     */
<<<<<<< HEAD
    public static Props props(final ServiceConfigReader configReader, final ActorRef pubSubMediator) {
=======
    public static Props props(final Config config, final ActorRef pubSubMediator, final ActorMaterializer materializer,
            final StreamMetadataPersistence thingsSyncPersistence,
            final StreamMetadataPersistence policiesSyncPersistence) {
>>>>>>> b8846ed1
        return Props.create(SearchUpdaterRootActor.class, new Creator<SearchUpdaterRootActor>() {
            private static final long serialVersionUID = 1L;

            @Override
            public SearchUpdaterRootActor create() {
<<<<<<< HEAD
                return new SearchUpdaterRootActor(configReader, pubSubMediator);
=======
                return new SearchUpdaterRootActor(config, pubSubMediator, materializer, thingsSyncPersistence,
                        policiesSyncPersistence);
>>>>>>> b8846ed1
            }
        });
    }

    @Override
    public SupervisorStrategy supervisorStrategy() {
        return supervisorStrategy;
    }

    @Override
    public Receive createReceive() {
        return ReceiveBuilder.create()
                .matchEquals(ShardRegion.getShardRegionStateInstance(), getShardRegionState ->
                        thingsUpdaterActor.forward(getShardRegionState, getContext()))
                .match(Status.Failure.class, f -> log.error(f.cause(), "Got failure: {}", f))
                .matchAny(m -> {
                    log.warning("Unknown message: {}", m);
                    unhandled(m);
                })
                .build();
    }

    private ActorRef startChildActor(final String actorName, final Props props) {
        log.info("Starting child actor '{}'", actorName);
        return getContext().actorOf(props, actorName);
    }

    private void startClusterSingletonActor(final String actorName, final Props props) {
        final ClusterSingletonManagerSettings settings =
                ClusterSingletonManagerSettings.create(getContext().system()).withRole(ConfigKeys.SEARCH_ROLE);
        getContext().actorOf(ClusterSingletonManager.props(props, PoisonPill.getInstance(), settings), actorName);
    }
}<|MERGE_RESOLUTION|>--- conflicted
+++ resolved
@@ -14,11 +14,8 @@
 import java.time.Duration;
 import java.util.concurrent.TimeUnit;
 
-<<<<<<< HEAD
 import org.eclipse.ditto.model.base.exceptions.DittoRuntimeException;
 import org.eclipse.ditto.services.base.config.ServiceConfigReader;
-=======
->>>>>>> b8846ed1
 import org.eclipse.ditto.services.thingsearch.common.util.ConfigKeys;
 import org.eclipse.ditto.services.thingsearch.common.util.RootSupervisorStrategyFactory;
 import org.eclipse.ditto.services.thingsearch.persistence.write.ThingsSearchUpdaterPersistence;
@@ -70,17 +67,12 @@
 
     private final ActorRef thingsUpdaterActor;
 
-<<<<<<< HEAD
-    private SearchUpdaterRootActor(final ServiceConfigReader configReader, final ActorRef pubSubMediator) {
-        final int numberOfShards = configReader.cluster().numberOfShards();
-
-        final Config config = configReader.getRawConfig();
-=======
-    private SearchUpdaterRootActor(final Config config, final ActorRef pubSubMediator,
+    private SearchUpdaterRootActor(final ServiceConfigReader configReader, final ActorRef pubSubMediator,
             final ActorMaterializer materializer, final StreamMetadataPersistence thingsSyncPersistence,
             final StreamMetadataPersistence policiesSyncPersistence) {
-        final int numberOfShards = config.getInt(ConfigKeys.CLUSTER_NUMBER_OF_SHARDS);
->>>>>>> b8846ed1
+        final int numberOfShards = configReader.cluster().numberOfShards();
+
+        final Config config = configReader.getRawConfig();
 
         final CommandListener kamonCommandListener = config.getBoolean(ConfigKeys.MONITORING_COMMANDS_ENABLED) ?
                 new KamonCommandListener(KAMON_METRICS_PREFIX) : null;
@@ -123,12 +115,8 @@
                 : ThingUpdater.UNLIMITED_MAX_BULK_SIZE;
         thingsUpdaterActor = startChildActor(ThingsUpdater.ACTOR_NAME, ThingsUpdater
                 .props(numberOfShards, shardRegionFactory, searchUpdaterPersistence, circuitBreaker,
-<<<<<<< HEAD
-                        eventProcessingActive, thingUpdaterActivityCheckInterval));
-=======
                         eventProcessingActive, thingUpdaterActivityCheckInterval, maxBulkSize,
                         thingCacheFacade, policyCacheFacade));
->>>>>>> b8846ed1
 
         final boolean thingsSynchronizationActive = config.getBoolean(ConfigKeys.THINGS_SYNCER_ACTIVE);
         if (thingsSynchronizationActive) {
@@ -186,31 +174,18 @@
      * @param pubSubMediator the PubSub mediator Actor.
      * @return a Props object to create this actor.
      */
-<<<<<<< HEAD
-    public static Props props(final ServiceConfigReader configReader, final ActorRef pubSubMediator) {
-=======
-    public static Props props(final Config config, final ActorRef pubSubMediator, final ActorMaterializer materializer,
+    public static Props props(final ServiceConfigReader configReader, final ActorRef pubSubMediator, final ActorMaterializer materializer,
             final StreamMetadataPersistence thingsSyncPersistence,
             final StreamMetadataPersistence policiesSyncPersistence) {
->>>>>>> b8846ed1
         return Props.create(SearchUpdaterRootActor.class, new Creator<SearchUpdaterRootActor>() {
             private static final long serialVersionUID = 1L;
 
             @Override
             public SearchUpdaterRootActor create() {
-<<<<<<< HEAD
-                return new SearchUpdaterRootActor(configReader, pubSubMediator);
-=======
-                return new SearchUpdaterRootActor(config, pubSubMediator, materializer, thingsSyncPersistence,
+                return new SearchUpdaterRootActor(configReader, pubSubMediator, materializer, thingsSyncPersistence,
                         policiesSyncPersistence);
->>>>>>> b8846ed1
             }
         });
-    }
-
-    @Override
-    public SupervisorStrategy supervisorStrategy() {
-        return supervisorStrategy;
     }
 
     @Override
