/*
 * Copyright (c) 2017 Contributors to the Eclipse Foundation
 *
 * See the NOTICE file(s) distributed with this work for additional
 * information regarding copyright ownership.
 *
 * This program and the accompanying materials are made available under the
 * terms of the Eclipse Public License 2.0 which is available at
 * http://www.eclipse.org/legal/epl-2.0
 *
 * SPDX-License-Identifier: EPL-2.0
 */
package org.eclipse.ditto.things.service.persistence.actors;

import static org.assertj.core.api.Assertions.fail;
import static org.eclipse.ditto.things.model.assertions.DittoThingsAssertions.assertThat;

import java.time.Instant;
import java.util.NoSuchElementException;
import java.util.concurrent.TimeUnit;
import java.util.function.Function;

import org.assertj.core.api.Assertions;
import org.awaitility.Awaitility;
import org.eclipse.ditto.base.api.common.Shutdown;
import org.eclipse.ditto.base.api.common.ShutdownReasonFactory;
import org.eclipse.ditto.base.model.auth.AuthorizationContext;
import org.eclipse.ditto.base.model.auth.AuthorizationSubject;
import org.eclipse.ditto.base.model.auth.DittoAuthorizationContextType;
import org.eclipse.ditto.base.model.entity.Revision;
import org.eclipse.ditto.base.model.entity.metadata.Metadata;
import org.eclipse.ditto.base.model.exceptions.DittoRuntimeException;
import org.eclipse.ditto.base.model.headers.DittoHeaderDefinition;
import org.eclipse.ditto.base.model.headers.DittoHeaders;
import org.eclipse.ditto.base.model.json.FieldType;
import org.eclipse.ditto.base.model.json.JsonSchemaVersion;
import org.eclipse.ditto.base.model.signals.events.Event;
import org.eclipse.ditto.internal.utils.cluster.DistPubSubAccess;
import org.eclipse.ditto.internal.utils.test.Retry;
import org.eclipse.ditto.json.JsonFactory;
import org.eclipse.ditto.json.JsonFieldSelector;
import org.eclipse.ditto.json.JsonObject;
import org.eclipse.ditto.json.JsonObjectBuilder;
import org.eclipse.ditto.json.JsonParseOptions;
import org.eclipse.ditto.json.JsonPointer;
import org.eclipse.ditto.json.JsonValue;
import org.eclipse.ditto.policies.model.PolicyId;
import org.eclipse.ditto.things.model.Attributes;
import org.eclipse.ditto.things.model.Feature;
import org.eclipse.ditto.things.model.FeatureDefinition;
import org.eclipse.ditto.things.model.Features;
import org.eclipse.ditto.things.model.PolicyIdMissingException;
import org.eclipse.ditto.things.model.Thing;
import org.eclipse.ditto.things.model.ThingBuilder;
import org.eclipse.ditto.things.model.ThingId;
import org.eclipse.ditto.things.model.ThingLifecycle;
import org.eclipse.ditto.things.model.ThingRevision;
import org.eclipse.ditto.things.model.ThingTooLargeException;
import org.eclipse.ditto.things.model.ThingsModelFactory;
import org.eclipse.ditto.things.model.signals.commands.TestConstants;
import org.eclipse.ditto.things.model.signals.commands.ThingCommand;
import org.eclipse.ditto.things.model.signals.commands.exceptions.FeatureNotAccessibleException;
import org.eclipse.ditto.things.model.signals.commands.exceptions.ThingNotAccessibleException;
import org.eclipse.ditto.things.model.signals.commands.exceptions.ThingUnavailableException;
import org.eclipse.ditto.things.model.signals.commands.modify.CreateThing;
import org.eclipse.ditto.things.model.signals.commands.modify.CreateThingResponse;
import org.eclipse.ditto.things.model.signals.commands.modify.DeleteAttribute;
import org.eclipse.ditto.things.model.signals.commands.modify.DeleteAttributeResponse;
import org.eclipse.ditto.things.model.signals.commands.modify.DeleteThing;
import org.eclipse.ditto.things.model.signals.commands.modify.DeleteThingResponse;
import org.eclipse.ditto.things.model.signals.commands.modify.ModifyAttribute;
import org.eclipse.ditto.things.model.signals.commands.modify.ModifyAttributes;
import org.eclipse.ditto.things.model.signals.commands.modify.ModifyFeatureProperty;
import org.eclipse.ditto.things.model.signals.commands.modify.ModifyFeatures;
import org.eclipse.ditto.things.model.signals.commands.modify.ModifyThing;
import org.eclipse.ditto.things.model.signals.commands.modify.ModifyThingResponse;
import org.eclipse.ditto.things.model.signals.commands.query.RetrieveAttribute;
import org.eclipse.ditto.things.model.signals.commands.query.RetrieveAttributeResponse;
import org.eclipse.ditto.things.model.signals.commands.query.RetrieveAttributes;
import org.eclipse.ditto.things.model.signals.commands.query.RetrieveFeature;
import org.eclipse.ditto.things.model.signals.commands.query.RetrieveFeatureDefinition;
import org.eclipse.ditto.things.model.signals.commands.query.RetrieveFeatureDefinitionResponse;
import org.eclipse.ditto.things.model.signals.commands.query.RetrieveFeatureProperty;
import org.eclipse.ditto.things.model.signals.commands.query.RetrieveFeaturePropertyResponse;
import org.eclipse.ditto.things.model.signals.commands.query.RetrieveFeatures;
import org.eclipse.ditto.things.model.signals.commands.query.RetrieveThing;
import org.eclipse.ditto.things.model.signals.commands.query.RetrieveThingResponse;
import org.eclipse.ditto.things.model.signals.commands.query.RetrieveThings;
import org.eclipse.ditto.things.model.signals.events.ThingCreated;
import org.eclipse.ditto.things.model.signals.events.ThingEvent;
import org.eclipse.ditto.things.model.signals.events.ThingModified;
import org.junit.Before;
import org.junit.Rule;
import org.junit.Test;
import org.junit.rules.TestWatcher;
import org.slf4j.LoggerFactory;

import com.typesafe.config.ConfigFactory;

import akka.actor.ActorRef;
import akka.actor.ActorSelection;
import akka.actor.PoisonPill;
import akka.actor.Props;
import akka.cluster.pubsub.DistributedPubSubMediator;
import akka.testkit.TestActorRef;
import akka.testkit.javadsl.TestKit;
import scala.PartialFunction;
import scala.concurrent.Await;
import scala.concurrent.Future;
import scala.concurrent.duration.Duration;
import scala.runtime.BoxedUnit;

/**
 * Unit test for the {@link ThingPersistenceActor}.
 */
public final class ThingPersistenceActorTest extends PersistenceActorTestBase {

    private static final JsonParseOptions JSON_PARSE_OPTIONS =
            JsonFactory.newParseOptionsBuilder().withoutUrlDecoding().build();

    private static final Instant TIMESTAMP = Instant.EPOCH;
    private static final Metadata METADATA = Metadata.newBuilder()
            .set("creator", "The epic Ditto team")
            .build();


    private static void assertThingInResponse(final Thing actualThing, final Thing expectedThing) {
        // Policy entries are ignored by things-persistence.
        assertThat(actualThing).hasEqualJson(expectedThing, FieldType.notHidden()
                .and(IS_MODIFIED.negate()));

        assertThat(actualThing.getModified()).isPresent(); // we cannot check exact timestamp
        assertThat(actualThing.getCreated()).isPresent(); // we cannot check exact timestamp
    }

    private static void assertThingInResponseV2(final Thing actualThing, final Thing expectedThing) {
        assertThat(actualThing).hasEqualJson(expectedThing, FieldType.notHidden()
                .and(IS_MODIFIED.negate()));

        assertThat(actualThing.getModified()).isPresent(); // we cannot check exact timestamp
    }

    @Rule
    public final TestWatcher watchman = new TestedMethodLoggingWatcher(LoggerFactory.getLogger(getClass()));

    @Before
    public void setUp() {
        setup(ConfigFactory.empty());
    }

    @Test
    public void unavailableExpectedIfPersistenceActorTerminates() throws Exception {
        new TestKit(actorSystem) {
            {
                final Thing thing = createThingV2WithRandomId();
                final ThingId thingId = getIdOrThrow(thing);

                final ActorRef underTest = createSupervisorActorFor(thingId);

                final CreateThing createThing = CreateThing.of(thing, null, dittoHeadersV2);
                underTest.tell(createThing, getRef());

                final CreateThingResponse createThingResponse = expectMsgClass(CreateThingResponse.class);
                assertThingInResponse(createThingResponse.getThingCreated().orElse(null), thing);

                // retrieve created thing
                final RetrieveThing retrieveThing = RetrieveThing.of(thingId, dittoHeadersV2);
                underTest.tell(retrieveThing, getRef());
                expectMsgEquals(ETagTestUtils.retrieveThingResponse(thing, null, dittoHeadersV2));

                // terminate thing persistence actor
                final String thingActorPath = String.format("akka://AkkaTestSystem/user/%s/pa", thingId);
                final ActorSelection thingActorSelection = actorSystem.actorSelection(thingActorPath);
                final Future<ActorRef> thingActorFuture =
                        thingActorSelection.resolveOne(Duration.create(5, TimeUnit.SECONDS));
                Await.result(thingActorFuture, Duration.create(6, TimeUnit.SECONDS));
                final ActorRef thingActor = watch(thingActorFuture.value().get().get());

                watch(thingActor);
                thingActor.tell(PoisonPill.getInstance(), getRef());
                expectTerminated(thingActor);

                // wait for supervisor to react to termination message
                Thread.sleep(500L);

                // retrieve unavailable thing
                underTest.tell(retrieveThing, getRef());
                expectMsgClass(ThingUnavailableException.class);
            }
        };
    }

    @Test
    public void tryToModifyFeaturePropertyAndReceiveCorrectErrorCode() {
        final ThingId thingId = ThingId.of("org.eclipse.ditto", "myThing");
        final Thing thing = Thing.newBuilder()
                .setId(thingId)
                .setPolicyId(PolicyId.of(thingId))
                .setFeatures(JsonFactory.newObject())
                .build();
        final CreateThing createThing = CreateThing.of(thing, null, dittoHeadersV2);

        final String featureId = "myFeature";
        final JsonPointer jsonPointer = JsonPointer.of("/state");
        final JsonValue jsonValue = JsonFactory.newValue("on");
        final ModifyFeatureProperty modifyFeatureProperty =
                ModifyFeatureProperty.of(thingId, featureId, jsonPointer, jsonValue, dittoHeadersV2);

        final FeatureNotAccessibleException featureNotAccessibleException =
                FeatureNotAccessibleException.newBuilder(thingId, featureId)
                        .dittoHeaders(dittoHeadersV2)
                        .build();

        new TestKit(actorSystem) {
            {
                final ActorRef underTest = createPersistenceActorFor(thingId);

                underTest.tell(createThing, getRef());
                expectMsgClass(CreateThingResponse.class);

                underTest.tell(modifyFeatureProperty, getRef());
                final Object actual = receiveOne(scala.concurrent.duration.Duration.apply(1, TimeUnit.SECONDS));
                assertThat(actual).isInstanceOf(DittoRuntimeException.class);
                assertThat(((DittoRuntimeException) actual).getErrorCode()).isEqualTo(
                        featureNotAccessibleException.getErrorCode());
            }
        };
    }

    @Test
    public void tryToRetrieveThingWhichWasNotYetCreated() {
        final ThingId thingId = ThingId.of("test.ns", "23420815");
        final ThingCommand retrieveThingCommand = RetrieveThing.of(thingId, dittoHeadersV2);

        new TestKit(actorSystem) {
            {
                final ActorRef thingPersistenceActor = createPersistenceActorFor(thingId);
                thingPersistenceActor.tell(retrieveThingCommand, getRef());
                expectMsgClass(ThingNotAccessibleException.class);
            }
        };
    }

    /**
     * The ThingPersistenceActor is created with a Thing ID. Any command it receives which belongs to a Thing with a
     * different ID should lead to an exception as the command was obviously sent to the wrong ThingPersistenceActor.
     */
    @Test
    public void tryToCreateThingWithDifferentThingId() {
        final ThingId thingIdOfActor = ThingId.of("test.ns", "23420815");
        final Thing thing = createThingV2WithRandomId();
        final CreateThing createThing = CreateThing.of(thing, null, dittoHeadersV2);

        final Props props = ThingPersistenceActor.props(thingIdOfActor, getDistributedPub(), pubSubMediator);
        final TestActorRef<ThingPersistenceActor> underTest = TestActorRef.create(actorSystem, props);
        final ThingPersistenceActor thingPersistenceActor = underTest.underlyingActor();
        final PartialFunction<Object, BoxedUnit> receiveCommand = thingPersistenceActor.receiveCommand();

        try {
            receiveCommand.apply(createThing);
            fail("Expected IllegalArgumentException to be thrown.");
        } catch (final Exception e) {
            assertThat(e).isInstanceOf(IllegalArgumentException.class);
        }
    }

    @Test
    public void createThingV2() {
        new TestKit(actorSystem) {
            {
                final Thing thing = createThingV2WithRandomId();
                final ActorRef underTest = createPersistenceActorFor(thing);

                final CreateThing createThing = CreateThing.of(thing, null, dittoHeadersV2);
                underTest.tell(createThing, getRef());

                final CreateThingResponse createThingResponse = expectMsgClass(CreateThingResponse.class);
                assertThingInResponse(createThingResponse.getThingCreated().orElse(null), thing);
            }
        };
    }

    @Test
    public void modifyThingV2() {
        final Thing thing = createThingV2WithRandomId();

        final Thing modifiedThing = thing.setAttribute(JsonFactory.newPointer("foo/bar"), JsonFactory.newValue("baz"));

        testModifyThing(dittoHeadersV2, thing, modifiedThing);
    }

    private void testModifyThing(final DittoHeaders dittoHeaders, final Thing thing, final Thing modifiedThing) {
        final ModifyThing modifyThingCommand = ModifyThing.of(getIdOrThrow(thing), modifiedThing, null, dittoHeaders);
        new TestKit(actorSystem) {
            {
                final ActorRef underTest = createPersistenceActorFor(thing);

                final CreateThing createThing = CreateThing.of(thing, null, dittoHeaders);
                underTest.tell(createThing, getRef());

                final CreateThingResponse createThingResponse = expectMsgClass(CreateThingResponse.class);
                assertThingInResponse(createThingResponse.getThingCreated().orElse(null), thing);

                underTest.tell(modifyThingCommand, getRef());
                expectMsgEquals(ETagTestUtils.modifyThingResponse(thing, modifiedThing, dittoHeaders, false));
            }
        };
    }

    /**
     * Makes sure that it is not possible to modify a thing without a previous create. If this was possible, a thing
     * could contain old data (in case of a recreate).
     */
    @Test
    public void modifyThingWithoutPreviousCreate() {
        final Thing thing = createThingV2WithRandomId();
        final ModifyThing modifyThingCommand = ModifyThing.of(getIdOrThrow(thing), thing, null, dittoHeadersV2);

        new TestKit(actorSystem) {
            {
                final ActorRef underTest = createPersistenceActorFor(thing);

                underTest.tell(modifyThingCommand, getRef());

                expectMsgClass(ThingNotAccessibleException.class);
            }
        };
    }

    @Test
    public void modifyThingOverwritesExistingFirstLevelFieldsWhenExplicitlySpecifiedV2() {
        final Thing thingWithFirstLevelFields = createThingV2WithRandomId();
        final Thing thingWithDifferentFirstLevelFields = Thing.newBuilder()
                .setId(getIdOrThrow(thingWithFirstLevelFields))
                .setPolicyId(PolicyId.of("org.eclipse.ditto:changedPolicyId"))
                .setAttributes(Attributes.newBuilder().set("changedAttrKey", "changedAttrVal").build())
                .setFeatures(Features.newBuilder().set(Feature.newBuilder().withId("changedFeatureId").build()))
                .build();
        doTestModifyThingKeepsOverwritesExistingFirstLevelFieldsWhenExplicitlySpecified(thingWithFirstLevelFields,
                thingWithDifferentFirstLevelFields, dittoHeadersV2);
    }

    private void doTestModifyThingKeepsOverwritesExistingFirstLevelFieldsWhenExplicitlySpecified(
            final Thing thingWithFirstLevelFields, final Thing thingWithDifferentFirstLevelFields,
            final DittoHeaders dittoHeaders) {

        final ThingId thingId = getIdOrThrow(thingWithFirstLevelFields);

        final ModifyThing modifyThingCommand =
                ModifyThing.of(thingId, thingWithDifferentFirstLevelFields, null, dittoHeaders);

        new TestKit(actorSystem) {
            {
                final ActorRef underTest = createPersistenceActorFor(thingWithFirstLevelFields);

                final CreateThing createThing = CreateThing.of(thingWithFirstLevelFields, null, dittoHeaders);
                underTest.tell(createThing, getRef());

                final CreateThingResponse createThingResponse = expectMsgClass(CreateThingResponse.class);
                assertThingInResponse(createThingResponse.getThingCreated().orElse(null), thingWithFirstLevelFields);

                assertPublishEvent(ThingCreated.of(thingWithFirstLevelFields, 1L, TIMESTAMP, dittoHeaders,
                        null));

                underTest.tell(modifyThingCommand, getRef());

                expectMsgEquals(
                        ETagTestUtils.modifyThingResponse(thingWithFirstLevelFields, thingWithDifferentFirstLevelFields,
                                dittoHeaders, false));

                assertPublishEvent(ThingModified.of(thingWithDifferentFirstLevelFields, 2L, TIMESTAMP, dittoHeaders,
                        null));

                final RetrieveThing retrieveThing =
                        RetrieveThing.getBuilder(thingId, dittoHeaders)
                                .withSelectedFields(ALL_FIELDS_SELECTOR)
                                .build();
                underTest.tell(retrieveThing, getRef());

                final RetrieveThingResponse retrieveThingResponse = expectMsgClass(RetrieveThingResponse.class);
                assertThingInResponse(retrieveThingResponse.getThing(), thingWithDifferentFirstLevelFields);
            }
        };
    }

    @Test
    public void modifyThingOverwritesExistingFirstLevelFieldsWhenNotExplicitlySpecifiedV2() {
        final Thing thingWithFirstLevelFields = createThingV2WithRandomId();
        doTestModifyThingOverwritesExistingFirstLevelFieldsWhenNotExplicitlySpecified(thingWithFirstLevelFields,
                dittoHeadersV2);
    }

    private void doTestModifyThingOverwritesExistingFirstLevelFieldsWhenNotExplicitlySpecified(
            final Thing thingWithFirstLevelFields, final DittoHeaders dittoHeaders) {

        final ThingId thingId = getIdOrThrow(thingWithFirstLevelFields);

        final Thing minimalThing = Thing.newBuilder()
                .setId(thingId)
                .setPolicyId(PolicyId.of(thingId))
                .build();

        final Thing expectedThing = minimalThing.toBuilder().setPolicyId(PolicyId.of(thingId)).build();

        final ModifyThing modifyThingCommand = ModifyThing.of(thingId, minimalThing, null, dittoHeaders);

        new TestKit(actorSystem) {
            {
                final ActorRef underTest = createPersistenceActorFor(thingWithFirstLevelFields);

                final CreateThing createThing = CreateThing.of(thingWithFirstLevelFields, null, dittoHeaders);
                underTest.tell(createThing, getRef());

                final CreateThingResponse createThingResponse = expectMsgClass(CreateThingResponse.class);
                assertThingInResponse(createThingResponse.getThingCreated().orElse(null), thingWithFirstLevelFields);

                assertPublishEvent(ThingCreated.of(thingWithFirstLevelFields, 1L, TIMESTAMP, dittoHeaders, null));

                underTest.tell(modifyThingCommand, getRef());

<<<<<<< HEAD
                expectMsgEquals(
                        ETagTestUtils.modifyThingResponse(thingWithFirstLevelFields, minimalThing, dittoHeaders,
                                false));
=======
                expectMsgEquals(ETagTestUtils.modifyThingResponse(thingWithFirstLevelFields, minimalThing, dittoHeaders, false));
>>>>>>> dbe23a74

                assertPublishEvent(ThingModified.of(expectedThing, 2L, TIMESTAMP, dittoHeaders, null));

                final RetrieveThing retrieveThing = RetrieveThing.getBuilder(thingId, dittoHeaders)
                        .withSelectedFields(ALL_FIELDS_SELECTOR)
                        .build();
                underTest.tell(retrieveThing, getRef());

                final RetrieveThingResponse retrieveThingResponse = expectMsgClass(RetrieveThingResponse.class);
                assertThingInResponse(retrieveThingResponse.getThing(), expectedThing);
            }
        };
    }

    @Test
    public void modifyAttributeSoThatThingGetsTooLarge() {
        new TestKit(actorSystem) {
            {
                final ThingId thingId = ThingId.of("thing", "id");
                final ThingBuilder.FromScratch thingBuilder = Thing.newBuilder()
                        .setId(thingId)
                        .setPolicyId(PolicyId.of(thingId));
                int i = 0;
                Thing thing;
                do {
                    thingBuilder.setAttribute(JsonPointer.of("attr" + i), JsonValue.of(i));
                    thing = thingBuilder.build();
                    i++;
                } while (thing.toJsonString().length() < TestConstants.THING_SIZE_LIMIT_BYTES);

                thing = thing.removeAttribute("attr" + (i - 1));

                final ActorRef underTest = createPersistenceActorFor(thing);

                // creating the Thing should be possible as we are below the limit:
                final CreateThing createThing = CreateThing.of(thing, null, DittoHeaders.newBuilder()
                        .schemaVersion(JsonSchemaVersion.V_2).build());
                underTest.tell(createThing, getRef());
                expectMsgClass(CreateThingResponse.class);

                // but modifying the Thing attribute which would cause the Thing to exceed the limit should not be allowed:
                final ModifyAttribute modifyAttribute = ModifyAttribute.of(getIdOrThrow(thing), JsonPointer.of("foo"),
                        JsonValue.of("bar"), DittoHeaders.newBuilder().schemaVersion(JsonSchemaVersion.V_2).build());
                underTest.tell(modifyAttribute, getRef());

                expectMsgClass(ThingTooLargeException.class);
            }
        };
    }

    @Test
    public void retrieveThingV2() {
        final Thing thing = createThingV2WithRandomId();
        final ThingCommand retrieveThingCommand = RetrieveThing.of(getIdOrThrow(thing), dittoHeadersV2);

        new TestKit(actorSystem) {
            {
                final ActorRef underTest = createPersistenceActorFor(thing);

                final CreateThing createThing = CreateThing.of(thing, null, dittoHeadersV2);
                underTest.tell(createThing, getRef());

                final CreateThingResponse createThingResponse = expectMsgClass(CreateThingResponse.class);
                assertThingInResponse(createThingResponse.getThingCreated().orElse(null), thing);

                underTest.tell(retrieveThingCommand, getRef());
                expectMsgEquals(ETagTestUtils.retrieveThingResponse(thing, null, dittoHeadersV2));
            }
        };
    }

    @Test
    public void retrieveThingsWithoutThingIdOfActor() {
        final Thing thing = createThingV2WithRandomId();

        final RetrieveThings retrieveThingsCommand =
                RetrieveThings.getBuilder(ThingId.of("foo", "bar"), ThingId.of("bum", "lux")).build();

        new TestKit(actorSystem) {
            {
                final ActorRef underTest = createPersistenceActorFor(thing);

                final CreateThing createThing = CreateThing.of(thing, null, dittoHeadersV2);
                underTest.tell(createThing, getRef());

                final CreateThingResponse createThingResponse = expectMsgClass(CreateThingResponse.class);
                assertThingInResponse(createThingResponse.getThingCreated().orElse(null), thing);

                underTest.tell(retrieveThingsCommand, getRef());
                expectNoMessage();
            }
        };
    }

    @Test
    public void deleteThingV2() {
        new TestKit(actorSystem) {
            {
                final Thing thing = createThingV2WithRandomId();
                final ActorRef underTest = createPersistenceActorFor(thing);

                final CreateThing createThing = CreateThing.of(thing, null, dittoHeadersV2);
                underTest.tell(createThing, getRef());

                final CreateThingResponse createThingResponse = expectMsgClass(CreateThingResponse.class);
                assertThingInResponse(createThingResponse.getThingCreated().orElse(null), thing);

                final DeleteThing deleteThing = DeleteThing.of(getIdOrThrow(thing), dittoHeadersV2);
                underTest.tell(deleteThing, getRef());
                expectMsgEquals(DeleteThingResponse.of(getIdOrThrow(thing), dittoHeadersV2));
            }
        };
    }

    /**
     * Make sure that a re-created thing does not contain data from the previously deleted thing.
     */
    @Test
    public void deleteAndRecreateThingWithMinimumData() {
        new TestKit(actorSystem) {
            {
                final Thing initialThing = createThingV2WithRandomId();
                final ThingId thingId = getIdOrThrow(initialThing);
                final PolicyId policyId = initialThing.getPolicyEntityId().orElseThrow(IllegalStateException::new);
                final ActorRef underTest = createPersistenceActorFor(initialThing);

                final CreateThing createThing = CreateThing.of(initialThing, null, dittoHeadersV2);
                underTest.tell(createThing, getRef());

                final CreateThingResponse createThingResponse = expectMsgClass(CreateThingResponse.class);
                assertThingInResponse(createThingResponse.getThingCreated().orElse(null), initialThing);

                final DeleteThing deleteThing = DeleteThing.of(thingId, dittoHeadersV2);
                underTest.tell(deleteThing, getRef());
                expectMsgEquals(DeleteThingResponse.of(thingId, dittoHeadersV2));

                final Thing minimalThing = Thing.newBuilder()
                        .setId(thingId)
                        .setPolicyId(policyId)
                        .build();
                final CreateThing recreateThing = CreateThing.of(minimalThing, null, dittoHeadersV2);
                underTest.tell(recreateThing, getRef());

                final CreateThingResponse recreateThingResponse = expectMsgClass(CreateThingResponse.class);
                assertThingInResponse(recreateThingResponse.getThingCreated().orElse(null), minimalThing);

                final RetrieveThing retrieveThing =
                        RetrieveThing.getBuilder(thingId, dittoHeadersV2)
                                .withSelectedFields(ALL_FIELDS_SELECTOR)
                                .build();
                underTest.tell(retrieveThing, getRef());

                final RetrieveThingResponse retrieveThingResponse = expectMsgClass(RetrieveThingResponse.class);
                assertThingInResponse(retrieveThingResponse.getThing(), minimalThing);
            }
        };
    }

    @Test
    public void modifyFeatures() {
        new TestKit(actorSystem) {
            {
                final DittoHeaders headersMockWithOtherAuth =
                        createDittoHeadersMock(JsonSchemaVersion.V_2, AUTH_SUBJECT);

                final ThingId thingId = ThingId.of("org.eclipse.ditto", "myThing");
                final Feature smokeDetector = ThingsModelFactory.newFeature("smokeDetector");
                final Feature fireExtinguisher = ThingsModelFactory.newFeature("fireExtinguisher");
                final Thing thing = ThingsModelFactory.newThingBuilder()
                        .setId(thingId)
                        .setPolicyId(POLICY_ID)
                        .setFeature(smokeDetector)
                        .build();
                final Features featuresToModify = ThingsModelFactory.newFeatures(fireExtinguisher);

                final ActorRef underTest = createPersistenceActorFor(thing);

                final CreateThing createThing = CreateThing.of(thing, null, dittoHeadersV2);
                underTest.tell(createThing, getRef());

                final CreateThingResponse createThingResponse = expectMsgClass(CreateThingResponse.class);
                assertThingInResponseV2(createThingResponse.getThingCreated().orElse(null), thing);

                final ModifyFeatures modifyFeatures =
                        ModifyFeatures.of(thingId, featuresToModify, headersMockWithOtherAuth);
                underTest.tell(modifyFeatures, getRef());
                expectMsgEquals(
                        ETagTestUtils.modifyFeaturesResponse(thingId, featuresToModify, headersMockWithOtherAuth,
                                false));

                final RetrieveFeatures retrieveFeatures = RetrieveFeatures.of(thingId, headersMockWithOtherAuth);
                underTest.tell(retrieveFeatures, getRef());
                expectMsgEquals(
                        ETagTestUtils.retrieveFeaturesResponse(thingId, featuresToModify, featuresToModify.toJson(),
                                headersMockWithOtherAuth));
            }
        };
    }

    @Test
    public void modifyAttributes() {
        new TestKit(actorSystem) {
            {
                final DittoHeaders headersMockWithOtherAuth =
                        createDittoHeadersMock(JsonSchemaVersion.V_2, AUTH_SUBJECT);

                final ThingId thingId = ThingId.of("org.eclipse.ditto", "myThing");

                final JsonPointer fooPointer = JsonFactory.newPointer("foo");
                final JsonValue fooValue = JsonFactory.newValue("bar");
                final JsonPointer bazPointer = JsonFactory.newPointer("baz");
                final JsonValue bazValue = JsonFactory.newValue(42);

                final Thing thing = ThingsModelFactory.newThingBuilder()
                        .setId(thingId)
                        .setPolicyId(POLICY_ID)
                        .setAttribute(fooPointer, fooValue)
                        .build();
                final Attributes attributesToModify =
                        ThingsModelFactory.newAttributesBuilder().set(bazPointer, bazValue).build();

                final ActorRef underTest = createPersistenceActorFor(thing);

                final CreateThing createThing = CreateThing.of(thing, null, dittoHeadersV2);
                underTest.tell(createThing, getRef());

                final CreateThingResponse createThingResponse = expectMsgClass(CreateThingResponse.class);
                assertThingInResponseV2(createThingResponse.getThingCreated().orElse(null), thing);

                final ModifyAttributes modifyAttributes =
                        ModifyAttributes.of(thingId, attributesToModify, headersMockWithOtherAuth);
                underTest.tell(modifyAttributes, getRef());
                expectMsgEquals(
                        ETagTestUtils.modifyAttributesResponse(thingId, attributesToModify, headersMockWithOtherAuth,
                                false));

                final RetrieveAttributes retrieveAttributes = RetrieveAttributes.of(thingId, headersMockWithOtherAuth);
                underTest.tell(retrieveAttributes, getRef());
                expectMsgEquals(ETagTestUtils.retrieveAttributesResponse(thingId, attributesToModify,
                        attributesToModify.toJson(JsonSchemaVersion.LATEST), headersMockWithOtherAuth));
            }
        };
    }

    @Test
    public void modifyAttribute() {
        final JsonObjectBuilder attributesBuilder = JsonFactory.newObjectBuilder();
        attributesBuilder.set("foo", "bar").set("isValid", false).set("answer", 42);
        final JsonObject attributes = attributesBuilder.build();

        final Thing thing = ThingsModelFactory.newThingBuilder()
                .setAttributes(ThingsModelFactory.newAttributes(attributes))
                .setId(THING_ID)
                .setPolicyId(POLICY_ID)
                .build();

        final JsonPointer attributeKey = JsonFactory.newPointer("isValid");
        final JsonValue newAttributeValue = JsonFactory.newValue(true);

        final ThingId thingId = getIdOrThrow(thing);

        new TestKit(actorSystem) {
            {
                final ActorRef underTest = createPersistenceActorFor(thing);

                final CreateThing createThing = CreateThing.of(thing, null, dittoHeadersV2);
                underTest.tell(createThing, getRef());

                final CreateThingResponse createThingResponse = expectMsgClass(CreateThingResponse.class);
                assertThingInResponseV2(createThingResponse.getThingCreated().orElse(null), thing);

                // Modify attribute as authorized subject.
                final ThingCommand authorizedCommand =
                        ModifyAttribute.of(thingId, attributeKey, newAttributeValue, dittoHeadersV2);
                underTest.tell(authorizedCommand, getRef());
                expectMsgEquals(
                        ETagTestUtils.modifyAttributeResponse(thingId, attributeKey, newAttributeValue, dittoHeadersV2,
                                false));
            }
        };
    }

    @Test
    public void retrieveAttribute() {
        final JsonPointer attributeKey = JsonFactory.newPointer("isValid");
        final JsonValue attributeValue = JsonFactory.newValue(false);

        final JsonObjectBuilder attributesBuilder = JsonFactory.newObjectBuilder();
        attributesBuilder.set("foo", "bar").set(attributeKey, attributeValue).set("answer", 42);
        final JsonObject attributes = attributesBuilder.build();

        final Thing thing = ThingsModelFactory.newThingBuilder()
                .setAttributes(ThingsModelFactory.newAttributes(attributes))
                .setId(THING_ID)
                .setPolicyId(POLICY_ID)
                .build();

        final ThingId thingId = getIdOrThrow(thing);

        new TestKit(actorSystem) {
            {
                final ActorRef underTest = createPersistenceActorFor(thing);

                final CreateThing createThing = CreateThing.of(thing, null, dittoHeadersV2);
                underTest.tell(createThing, getRef());

                final CreateThingResponse createThingResponse =
                        expectMsgClass(java.time.Duration.ofSeconds(5), CreateThingResponse.class);
                assertThingInResponseV2(createThingResponse.getThingCreated().orElse(null), thing);

                // Retrieve attribute as authorized subject.
                final ThingCommand authorizedCommand =
                        RetrieveAttribute.of(thingId, attributeKey, dittoHeadersV2);
                underTest.tell(authorizedCommand, getRef());
                expectMsgClass(RetrieveAttributeResponse.class);
            }
        };
    }

    @Test
    public void deleteAttribute() {
        final JsonPointer attributeKey = JsonFactory.newPointer("isValid");

        final JsonObjectBuilder attributesBuilder = JsonFactory.newObjectBuilder();
        attributesBuilder.set("foo", "bar").set(attributeKey, false).set("answer", 42);
        final JsonObject attributes = attributesBuilder.build();

        final Thing thing = ThingsModelFactory.newThingBuilder()
                .setAttributes(ThingsModelFactory.newAttributes(attributes))
                .setId(THING_ID)
                .setPolicyId(POLICY_ID)
                .build();

        final ThingId thingId = getIdOrThrow(thing);

        new TestKit(actorSystem) {
            {
                final ActorRef underTest = createPersistenceActorFor(thing);

                final CreateThing createThing = CreateThing.of(thing, null, dittoHeadersV2);
                underTest.tell(createThing, getRef());

                final CreateThingResponse createThingResponse = expectMsgClass(CreateThingResponse.class);
                assertThingInResponseV2(createThingResponse.getThingCreated().orElse(null), thing);

                // Delete attribute as authorized subject.
                final ThingCommand authorizedCommand = DeleteAttribute.of(thingId, attributeKey, dittoHeadersV2);
                underTest.tell(authorizedCommand, getRef());
                expectMsgEquals(DeleteAttributeResponse.of(thingId, attributeKey, dittoHeadersV2));
            }
        };
    }

    @Test
    public void tryToRetrieveThingAfterDeletion() {
        final Thing thing = createThingV2WithRandomId();
        final ThingId thingId = getIdOrThrow(thing);
        final DeleteThing deleteThingCommand = DeleteThing.of(thingId, dittoHeadersV2);
        final RetrieveThing retrieveThingCommand = RetrieveThing.of(thingId, dittoHeadersV2);

        new TestKit(actorSystem) {
            {
                final ActorRef underTest = createPersistenceActorFor(thing);

                final CreateThing createThing = CreateThing.of(thing, null, dittoHeadersV2);
                underTest.tell(createThing, getRef());

                final CreateThingResponse createThingResponse = expectMsgClass(CreateThingResponse.class);
                assertThingInResponse(createThingResponse.getThingCreated().orElse(null), thing);

                underTest.tell(deleteThingCommand, getRef());
                expectMsgEquals(DeleteThingResponse.of(thingId, dittoHeadersV2));

                underTest.tell(retrieveThingCommand, getRef());
                expectMsgClass(ThingNotAccessibleException.class);
            }
        };
    }

    @Test
    public void recoverThingCreated() {
        new TestKit(actorSystem) {
            {
                final Thing thing = createThingV2WithRandomId();
                final ThingId thingId = getIdOrThrow(thing);

                final ActorRef underTest = createPersistenceActorFor(thing);

                final CreateThing createThing = CreateThing.of(thing, null, dittoHeadersV2);
                underTest.tell(createThing, getRef());

                final CreateThingResponse createThingResponse = expectMsgClass(CreateThingResponse.class);
                assertThingInResponse(createThingResponse.getThingCreated().orElse(null), thing);

                // restart actor to recover thing state
                watch(underTest);
                underTest.tell(PoisonPill.getInstance(), getRef());
                expectTerminated(underTest);
                final ActorRef underTestAfterRestart = Retry.untilSuccess(() -> createPersistenceActorFor(thing));

                final RetrieveThing retrieveThing = RetrieveThing.of(thingId, dittoHeadersV2);

                Awaitility.await().atMost(10L, TimeUnit.SECONDS).untilAsserted(() -> {
                    underTestAfterRestart.tell(retrieveThing, getRef());
                    final RetrieveThingResponse retrieveThingResponse = expectMsgClass(RetrieveThingResponse.class);
                    final Thing thingAsPersisted = retrieveThingResponse.getThing();
                    assertThat(thingAsPersisted.getEntityId()).contains(getIdOrThrow(thing));
                    assertThat(thingAsPersisted.getAttributes()).isEqualTo(thing.getAttributes());
                    assertThat(thingAsPersisted.getFeatures()).isEqualTo(thing.getFeatures());
                });
            }
        };
    }

    @Test
    public void recoverThingDeleted() {
        new TestKit(actorSystem) {
            {
                final Thing thing = createThingV2WithRandomId();
                final ThingId thingId = getIdOrThrow(thing);

                ActorRef underTest = createPersistenceActorFor(thing);

                final CreateThing createThing = CreateThing.of(thing, null, dittoHeadersV2);
                underTest.tell(createThing, getRef());

                final CreateThingResponse createThingResponse = expectMsgClass(CreateThingResponse.class);
                assertThingInResponse(createThingResponse.getThingCreated().orElse(null), thing);

                final DeleteThing deleteThing = DeleteThing.of(thingId, dittoHeadersV2);
                underTest.tell(deleteThing, getRef());
                expectMsgEquals(DeleteThingResponse.of(thingId, dittoHeadersV2));

                // restart actor to recover thing state
                watch(underTest);
                underTest.tell(PoisonPill.getInstance(), getRef());
                expectTerminated(underTest);
                underTest = Retry.untilSuccess(() -> createPersistenceActorFor(thing));

                final RetrieveThing retrieveThing = RetrieveThing.of(thingId, dittoHeadersV2);
                underTest.tell(retrieveThing, getRef());

                // A deleted Thing cannot be retrieved anymore (or is not accessible during initiation on slow systems)
                expectMsgClass(ThingNotAccessibleException.class);
            }
        };
    }

    @Test
    public void ensureSequenceNumberCorrectness() {
        new TestKit(actorSystem) {
            {
                final Thing thing = createThingV2WithRandomId();
                final ThingId thingId = getIdOrThrow(thing);

                final ActorRef underTest = createPersistenceActorFor(thing);

                final CreateThing createThing = CreateThing.of(thing, null, dittoHeadersV2);
                underTest.tell(createThing, getRef());

                final CreateThingResponse createThingResponse = expectMsgClass(CreateThingResponse.class);
                assertThingInResponse(createThingResponse.getThingCreated().orElse(null), thing);

                // modify the thing's attributes - results in sequence number 2
                final Thing thingToModify = thing.setAttributes(THING_ATTRIBUTES.setValue("foo", "bar"));
                final ModifyThing modifyThing = ModifyThing.of(thingId, thingToModify, null, dittoHeadersV2);

                underTest.tell(modifyThing, getRef());

                expectMsgEquals(ETagTestUtils.modifyThingResponse(thing, thingToModify, dittoHeadersV2, false));

                // retrieve the thing's sequence number
                final JsonFieldSelector versionFieldSelector =
                        JsonFactory.newFieldSelector(Thing.JsonFields.REVISION.toString(), JSON_PARSE_OPTIONS);
                final long versionExpected = 2;
                final Thing thingExpected = ThingsModelFactory.newThingBuilder(thingToModify)
                        .setRevision(versionExpected)
                        .build();
                final RetrieveThing retrieveThing = RetrieveThing.getBuilder(thingId, dittoHeadersV2)
                        .withSelectedFields(versionFieldSelector)
                        .build();
                underTest.tell(retrieveThing, getRef());
<<<<<<< HEAD
                expectMsgEquals(
                        ETagTestUtils.retrieveThingResponse(thingExpected, thingExpected.toJson(versionFieldSelector),
                                dittoHeadersV2));
=======
                expectMsgEquals(ETagTestUtils.retrieveThingResponse(thingExpected, versionFieldSelector,
                        dittoHeadersV2));
>>>>>>> dbe23a74
            }
        };
    }

    @Test
    public void ensureSequenceNumberCorrectnessAfterRecovery() {
        new TestKit(actorSystem) {
            {
                final Thing thing = createThingV2WithRandomId();
                final ThingId thingId = getIdOrThrow(thing);

                final ActorRef underTest = createPersistenceActorFor(thing);

                final CreateThing createThing = CreateThing.of(thing, null, dittoHeadersV2);
                underTest.tell(createThing, getRef());

                final CreateThingResponse createThingResponse = expectMsgClass(CreateThingResponse.class);
                assertThingInResponse(createThingResponse.getThingCreated().orElse(null), thing);

                // modify the thing's attributes - results in sequence number 2
                final Thing thingToModify = thing.setAttributes(THING_ATTRIBUTES.setValue("foo", "bar"));
                final ModifyThing modifyThing = ModifyThing.of(thingId, thingToModify, null, dittoHeadersV2);
                underTest.tell(modifyThing, getRef());
                expectMsgEquals(ETagTestUtils.modifyThingResponse(thing, thingToModify, dittoHeadersV2, false));

                // retrieve the thing's sequence number from recovered actor
                final JsonFieldSelector versionFieldSelector =
                        JsonFactory.newFieldSelector(Thing.JsonFields.REVISION.toString(), JSON_PARSE_OPTIONS);
                final long versionExpected = 2;
                final Thing thingExpected = ThingsModelFactory.newThingBuilder(thingToModify)
                        .setRevision(versionExpected)
                        .build();

                // restart actor to recover thing state
                watch(underTest);
                underTest.tell(PoisonPill.getInstance(), getRef());
                expectTerminated(underTest);
                final ActorRef underTestAfterRestart = Retry.untilSuccess(() -> createPersistenceActorFor(thing));

                final RetrieveThing retrieveThing = RetrieveThing.getBuilder(thingId, dittoHeadersV2)
                        .withSelectedFields(versionFieldSelector)
                        .build();

                Awaitility.await().atMost(10L, TimeUnit.SECONDS).untilAsserted(() -> {
                    underTestAfterRestart.tell(retrieveThing, getRef());
<<<<<<< HEAD
                    expectMsgEquals(ETagTestUtils.retrieveThingResponse(thingExpected,
                            thingExpected.toJson(versionFieldSelector),
=======
                    expectMsgEquals(ETagTestUtils.retrieveThingResponse(thingExpected, versionFieldSelector,
>>>>>>> dbe23a74
                            dittoHeadersV2));
                });
            }
        };
    }

    @Test
    public void createThingInV2WithMissingPolicyIdThrowsPolicyIdMissingException() {
        final ThingId thingIdOfActor = ThingId.of("test.ns.v1", "createThingInV2WithMissingPolicyId");
        final Thing thingV2 = ThingsModelFactory.newThingBuilder()
                .setAttributes(THING_ATTRIBUTES)
                .setId(thingIdOfActor)
                .build();

        new TestKit(actorSystem) {
            {
                final ActorRef underTest = createPersistenceActorFor(thingV2);

                final CreateThing createThingV2 = CreateThing.of(thingV2, null, dittoHeadersV2);
                underTest.tell(createThingV2, getRef());

                expectMsgClass(PolicyIdMissingException.class);
            }
        };
    }

    @Test
    public void responsesDuringInitializationAreSentWithDittoHeaders() {
        new TestKit(actorSystem) {
            {
                final ThingId thingId = ThingId.of("org.eclipse.ditto", "myThing");

                final DittoHeaders dittoHeaders = DittoHeaders.newBuilder()
                        .authorizationContext(
                                AuthorizationContext.newInstance(DittoAuthorizationContextType.UNSPECIFIED,
                                        AuthorizationSubject.newInstance("authSubject")))
                        .correlationId("correlationId")
                        .schemaVersion(JsonSchemaVersion.LATEST)
                        .build();

                final ActorRef underTest = createPersistenceActorFor(thingId);

                final RetrieveThing retrieveThing = RetrieveThing.of(thingId, dittoHeaders);
                final ThingNotAccessibleException thingNotAccessibleException =
                        ThingNotAccessibleException.newBuilder(thingId)
                                .dittoHeaders(dittoHeaders)
                                .build();

                underTest.tell(retrieveThing, getRef());
                expectMsgEquals(thingNotAccessibleException);
            }
        };
    }

    @Test
    public void ensureModifiedCorrectnessAfterCreation() {
        new TestKit(actorSystem) {
            {
                final Thing thing = createThingV2WithRandomId();
                final ActorRef thingPersistenceActor = createPersistenceActorFor(thing);
                final JsonFieldSelector fieldSelector = Thing.JsonFields.MODIFIED.getPointer().toFieldSelector();

                // create thing
                final CreateThing createThing = CreateThing.of(thing, null, dittoHeadersV2);
                thingPersistenceActor.tell(createThing, getRef());

                final CreateThingResponse createThingResponse = expectMsgClass(CreateThingResponse.class);
                final Instant createThingResponseTimestamp = Instant.now();
                assertThat(createThingResponse.getThingCreated()).isPresent();
                assertThat(createThingResponse.getThingCreated().get())
                        .isNotModifiedAfter(createThingResponseTimestamp);

                // retrieve thing
                final RetrieveThing retrieveThing = RetrieveThing.getBuilder(getIdOrThrow(thing), dittoHeadersV2)
                        .withSelectedFields(fieldSelector)
                        .build();
                thingPersistenceActor.tell(retrieveThing, getRef());

                final RetrieveThingResponse retrieveThingResponse = expectMsgClass(RetrieveThingResponse.class);
                assertThat(retrieveThingResponse.getThing()).isNotModifiedAfter(createThingResponseTimestamp);
            }
        };
    }

    @Test
    public void ensureModifiedCorrectnessAfterModification() {
        new TestKit(actorSystem) {
            {
                final Thing thing = createThingV2WithRandomId();
                final ActorRef thingPersistenceActor = createPersistenceActorFor(thing);
                final JsonFieldSelector fieldSelector = Thing.JsonFields.MODIFIED.getPointer().toFieldSelector();

                // create thing
                final CreateThing createThing = CreateThing.of(thing, null, dittoHeadersV2);
                thingPersistenceActor.tell(createThing, getRef());
                expectMsgClass(CreateThingResponse.class);
                final Instant createThingResponseTimestamp = Instant.now();

                // retrieve thing
                final RetrieveThing retrieveThing = RetrieveThing.getBuilder(getIdOrThrow(thing), dittoHeadersV2)
                        .withSelectedFields(fieldSelector)
                        .build();
                thingPersistenceActor.tell(retrieveThing, getRef());
                final RetrieveThingResponse retrieveThingResponse = expectMsgClass(RetrieveThingResponse.class);
                assertThat(retrieveThingResponse.getThing())
                        .isNotModifiedAfter(createThingResponseTimestamp);

                // modify thing
                final ModifyThing modifyThing = ModifyThing.of(getIdOrThrow(thing), thing, null, dittoHeadersV2);
                thingPersistenceActor.tell(modifyThing, getRef());
                expectMsgClass(ModifyThingResponse.class);
                final Instant modifyThingResponseTimestamp = Instant.now();

                // retrieve thing
                final RetrieveThing retrieveModifiedThing =
                        RetrieveThing.getBuilder(getIdOrThrow(thing), dittoHeadersV2)
                                .withSelectedFields(fieldSelector)
                                .build();
                thingPersistenceActor.tell(retrieveModifiedThing, getRef());
                final RetrieveThingResponse retrieveModifiedThingResponse = expectMsgClass(RetrieveThingResponse.class);
                assertThat(retrieveModifiedThingResponse.getThing())
                        .isModifiedAfter(createThingResponseTimestamp);
                assertThat(retrieveModifiedThingResponse.getThing())
                        .isNotModifiedAfter(modifyThingResponseTimestamp);
            }
        };
    }

    @Test
    public void ensureModifiedCorrectnessAfterRecovery() {
        new TestKit(actorSystem) {
            {
                final Thing thing = createThingV2WithRandomId();
                final ActorRef thingPersistenceActor = watch(createPersistenceActorFor(thing));
                final JsonFieldSelector fieldSelector = Thing.JsonFields.MODIFIED.getPointer().toFieldSelector();

                // create thing
                final CreateThing createThing = CreateThing.of(thing, null, dittoHeadersV2);
                thingPersistenceActor.tell(createThing, getRef());
                expectMsgClass(CreateThingResponse.class);
                final Instant createThingResponseTimestamp = Instant.now();

                // restart
                thingPersistenceActor.tell(PoisonPill.getInstance(), getRef());
                expectTerminated(thingPersistenceActor);
                final ActorRef thingPersistenceActorRecovered =
                        Retry.untilSuccess(() -> createPersistenceActorFor(thing));

                final RetrieveThing retrieveThing = RetrieveThing.getBuilder(getIdOrThrow(thing), dittoHeadersV2)
                        .withSelectedFields(fieldSelector)
                        .build();

                Awaitility.await().atMost(10L, TimeUnit.SECONDS).untilAsserted(() -> {
                    thingPersistenceActorRecovered.tell(retrieveThing, getRef());
                    final RetrieveThingResponse retrieveThingResponse = expectMsgClass(RetrieveThingResponse.class);
                    assertThat(retrieveThingResponse.getThing()).isNotModifiedAfter(createThingResponseTimestamp);
                    assertThat(getLastSender()).isEqualTo(thingPersistenceActorRecovered);
                });
            }
        };
    }

    @Test
    public void retrieveFeatureReturnsExpected() {
        final ThingId thingId = ThingId.of("org.eclipse.ditto", "thing1");
        final String gyroscopeFeatureId = "Gyroscope.0";
        final Feature gyroscopeFeature = ThingsModelFactory.newFeatureBuilder()
                .properties(ThingsModelFactory.newFeaturePropertiesBuilder()
                        .set("status", JsonFactory.newObjectBuilder()
                                .set("minRangeValue", -2000)
                                .set("xValue", -0.05071427300572395)
                                .set("units", "Deg/s")
                                .set("yValue", -0.4192921817302704)
                                .set("zValue", 0.20766231417655945)
                                .set("maxRangeValue", 2000)
                                .build())
                        .build())
                .withId(gyroscopeFeatureId)
                .build();
        final Thing thing = ThingsModelFactory.newThingBuilder()
                .setId(thingId)
                .setPolicyId(POLICY_ID)
                .setAttributes(ThingsModelFactory.newAttributesBuilder()
                        .set("isOnline", false)
                        .set("lastUpdate", "Thu Sep 28 15:01:43 CEST 2017")
                        .build())
                .setFeature(gyroscopeFeature)
                .build();

        new TestKit(actorSystem) {{
            final ActorRef thingPersistenceActor = createPersistenceActorFor(thing);

            // create Thing
            final CreateThing createThing = CreateThing.of(thing, null, dittoHeadersV2);
            thingPersistenceActor.tell(createThing, getRef());
            expectMsgClass(CreateThingResponse.class);

            // retrieve Feature
            final RetrieveFeature retrieveFeatureCmd = RetrieveFeature.of(thingId, gyroscopeFeatureId, dittoHeadersV2);
            thingPersistenceActor.tell(retrieveFeatureCmd, getRef());
            expectMsgEquals(
                    ETagTestUtils.retrieveFeatureResponse(thingId, gyroscopeFeature, gyroscopeFeature.toJson(),
                            dittoHeadersV2));
        }};
    }

    @Test
    public void retrieveFeaturePropertyWithLiveChannelCondition() {
        final ThingId thingId = ThingId.of("org.eclipse.ditto", "thing1");
        final String gyroscopeFeatureId = "Gyroscope.0";
        final Feature gyroscopeFeature = ThingsModelFactory.newFeatureBuilder()
                .definition(FeatureDefinition.fromJson("[\"a:b:c\"]"))
                .properties(ThingsModelFactory.newFeaturePropertiesBuilder()
                        .set("status", JsonFactory.newObjectBuilder()
                                .set("minRangeValue", -2000)
                                .set("xValue", -0.05071427300572395)
                                .set("units", "Deg/s")
                                .set("yValue", -0.4192921817302704)
                                .set("zValue", 0.20766231417655945)
                                .set("maxRangeValue", 2000)
                                .build())
                        .build())
                .withId(gyroscopeFeatureId)
                .build();
        final Thing thing = ThingsModelFactory.newThingBuilder()
                .setId(thingId)
                .setPolicyId(POLICY_ID)
                .setFeature(gyroscopeFeature)
                .build();

        new TestKit(actorSystem) {{
            final ActorRef thingPersistenceActor = createPersistenceActorFor(thing);

            // create Thing
            final CreateThing createThing = CreateThing.of(thing, null, dittoHeadersV2);
            thingPersistenceActor.tell(createThing, getRef());
            expectMsgClass(CreateThingResponse.class);

            // query: live channel condition matched with no twin fallback
            final var matchingHeaders = dittoHeadersV2.toBuilder()
                    .liveChannelCondition(String.format("exists(/features/%s)", gyroscopeFeatureId))
                    .build();
            final var command1 =
                    RetrieveFeatureDefinition.of(thingId, gyroscopeFeatureId, matchingHeaders);
            thingPersistenceActor.tell(command1, getRef());
            final var response1 = expectMsgClass(RetrieveFeatureDefinitionResponse.class);
            assertThat(response1.getDittoHeaders().didLiveChannelConditionMatch()).isTrue();
            assertThat(response1.getDefinition()).isEqualTo(FeatureDefinition.fromJson(JsonFactory.nullArray()));

            // query: live channel condition matched with twin fallback
            final var propertiesPointer = JsonPointer.of("/status/minRangeValue");
            final var withTwinFallback = matchingHeaders.toBuilder()
                    .putHeader(DittoHeaderDefinition.LIVE_CHANNEL_TIMEOUT_STRATEGY.getKey(), "use-twin")
                    .build();
            final var command2 =
                    RetrieveFeatureProperty.of(thingId, gyroscopeFeatureId, propertiesPointer, withTwinFallback);
            thingPersistenceActor.tell(command2, getRef());
            final var response2 = expectMsgClass(RetrieveFeaturePropertyResponse.class);
            assertThat(response2.getDittoHeaders().didLiveChannelConditionMatch()).isTrue();
            assertThat(response2.getPropertyValue()).isEqualTo(JsonValue.of(-2000));

            // query: live channel condition does not match
            final var mismatchingHeaders = dittoHeadersV2.toBuilder()
                    .liveChannelCondition("exists(/features/nonexistentFeature)")
                    .build();
            final var command3 = RetrieveThing.of(thingId, mismatchingHeaders);
            thingPersistenceActor.tell(command3, getRef());
            final var response3 = expectMsgClass(RetrieveThingResponse.class);
            assertThat(response3.getDittoHeaders().didLiveChannelConditionMatch()).isFalse();
            assertThat(response3.getEntity().asObject()).isNotEmpty();
        }};
    }

    @Test
    public void createThingInV2AndUpdateWithV2AndChangedPolicyId() {
        final ThingId thingId = ThingId.of("test.ns.v1", "createThingInV2AndUpdateWithV2AndChangedPolicyId");
        final Thing thing = buildThing(thingId);
        final Thing thing_2 = thing.toBuilder().setPolicyId(PolicyId.of(thingId + ".ANY.OTHER.NAMESPACE")).build();

        new TestKit(actorSystem) {{
            final DittoHeaders headersUsed =
                    testCreateAndModify(thing,
                            JsonSchemaVersion.V_2,
                            thing_2,
                            JsonSchemaVersion.V_2,
                            modifyThing -> ETagTestUtils.modifyThingResponse(thing, thing_2,
                                    modifyThing.getDittoHeaders(),
                                    false));
            assertPublishEvent(ThingModified.of(thing_2, 2L, TIMESTAMP, headersUsed, null));
        }};
    }

    @Test
    public void shutdownOnCommand() {
        new TestKit(actorSystem) {{
            final Thing thing = createThingV2WithRandomId();
            final ActorRef underTest = watch(createSupervisorActorFor(getIdOrThrow(thing)));

            final DistributedPubSubMediator.Subscribe subscribe =
                    DistPubSubAccess.subscribe(Shutdown.TYPE, underTest);
            pubSubTestProbe.expectMsg(subscribe);
            pubSubTestProbe.reply(new DistributedPubSubMediator.SubscribeAck(subscribe));

            underTest.tell(
                    Shutdown.getInstance(ShutdownReasonFactory.getPurgeNamespaceReason(thing.getNamespace().get()),
                            DittoHeaders.empty()), pubSubTestProbe.ref());
            expectTerminated(underTest);
        }};
    }

    private DittoHeaders testCreateAndModify(final Thing toCreate,
            final JsonSchemaVersion createVersion,
            final Thing toModify,
            final JsonSchemaVersion modifyVersion,
            final Function<ModifyThing, Object> expectedMessage) {

        final CreateThing createThing = createThing(toCreate, createVersion);
        final ModifyThing modifyThing = modifyThing(toModify, modifyVersion);

        new TestKit(actorSystem) {{
            final ActorRef underTest = createPersistenceActorFor(createThing.getThing());

            underTest.tell(createThing, getRef());
            final CreateThingResponse createThingResponse = expectMsgClass(CreateThingResponse.class);
            assertThingInResponse(createThingResponse.getThingCreated().orElse(null), createThing.getThing());
            assertPublishEvent(ThingCreated.of(toCreate, 1L, TIMESTAMP, createThing.getDittoHeaders(), null));

            underTest.tell(modifyThing, getRef());
            expectMsgEquals(expectedMessage.apply(modifyThing));
        }};
        return modifyThing.getDittoHeaders();
    }

    private void assertPublishEvent(final ThingEvent<?> event) {
        final ThingEvent<?> msg = pubSubTestProbe.expectMsgClass(ThingEvent.class);
        Assertions.assertThat(msg.toJson())
                .isEqualTo(event.toJson().set(msg.toJson().getField(Event.JsonFields.TIMESTAMP.getPointer()).get()));
        assertThat(msg.getDittoHeaders().getSchemaVersion()).isEqualTo(event.getDittoHeaders().getSchemaVersion());
    }

    private static Thing buildThing(final ThingId thingId) {
        return ThingsModelFactory.newThingBuilder()
                .setLifecycle(ThingLifecycle.ACTIVE)
                .setAttributes(THING_ATTRIBUTES)
                .setRevision(1)
                .setId(thingId)
                .setPolicyId(POLICY_ID)
                .build();
    }

    private static CreateThing createThing(final Thing thing, final JsonSchemaVersion version) {
        final DittoHeaders dittoHeaders = DittoHeaders.newBuilder()
                .schemaVersion(version)
                .authorizationContext(AuthorizationContext.newInstance(DittoAuthorizationContextType.UNSPECIFIED,
                        AuthorizationSubject.newInstance(AUTH_SUBJECT)))
                .build();

        return CreateThing.of(thing, null, dittoHeaders);
    }

    private static ModifyThing modifyThing(final Thing thing, final JsonSchemaVersion version) {
        final DittoHeaders dittoHeaders = DittoHeaders.newBuilder()
                .schemaVersion(version)
                .authorizationContext(AuthorizationContext.newInstance(DittoAuthorizationContextType.UNSPECIFIED,
                        AuthorizationSubject.newInstance(AUTH_SUBJECT)))
                .build();
        return ModifyThing.of(getIdOrThrow(thing),
                thing,
                null,
                dittoHeaders);
    }

    private ActorRef createPersistenceActorFor(final Thing thing) {
        return createPersistenceActorFor(getIdOrThrow(thing));
    }

    private static ThingId getIdOrThrow(final Thing thing) {
        return thing.getEntityId().orElseThrow(() -> new NoSuchElementException("Failed to get ID from thing!"));
    }

    private static Thing incrementThingRevision(final Thing thing) {
        return thing.toBuilder()
                .setRevision(thing.getRevision()
                        .map(Revision::increment)
                        .orElseGet(() -> ThingRevision.newInstance(1L)))
                .build();
    }

}<|MERGE_RESOLUTION|>--- conflicted
+++ resolved
@@ -418,13 +418,8 @@
 
                 underTest.tell(modifyThingCommand, getRef());
 
-<<<<<<< HEAD
-                expectMsgEquals(
-                        ETagTestUtils.modifyThingResponse(thingWithFirstLevelFields, minimalThing, dittoHeaders,
+                expectMsgEquals(ETagTestUtils.modifyThingResponse(thingWithFirstLevelFields, minimalThing, dittoHeaders,
                                 false));
-=======
-                expectMsgEquals(ETagTestUtils.modifyThingResponse(thingWithFirstLevelFields, minimalThing, dittoHeaders, false));
->>>>>>> dbe23a74
 
                 assertPublishEvent(ThingModified.of(expectedThing, 2L, TIMESTAMP, dittoHeaders, null));
 
@@ -907,14 +902,9 @@
                         .withSelectedFields(versionFieldSelector)
                         .build();
                 underTest.tell(retrieveThing, getRef());
-<<<<<<< HEAD
                 expectMsgEquals(
-                        ETagTestUtils.retrieveThingResponse(thingExpected, thingExpected.toJson(versionFieldSelector),
+                        ETagTestUtils.retrieveThingResponse(thingExpected, versionFieldSelector,
                                 dittoHeadersV2));
-=======
-                expectMsgEquals(ETagTestUtils.retrieveThingResponse(thingExpected, versionFieldSelector,
-                        dittoHeadersV2));
->>>>>>> dbe23a74
             }
         };
     }
@@ -960,12 +950,8 @@
 
                 Awaitility.await().atMost(10L, TimeUnit.SECONDS).untilAsserted(() -> {
                     underTestAfterRestart.tell(retrieveThing, getRef());
-<<<<<<< HEAD
                     expectMsgEquals(ETagTestUtils.retrieveThingResponse(thingExpected,
-                            thingExpected.toJson(versionFieldSelector),
-=======
-                    expectMsgEquals(ETagTestUtils.retrieveThingResponse(thingExpected, versionFieldSelector,
->>>>>>> dbe23a74
+                            versionFieldSelector,
                             dittoHeadersV2));
                 });
             }
