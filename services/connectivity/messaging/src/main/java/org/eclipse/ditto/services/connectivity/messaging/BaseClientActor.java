--- conflicted
+++ resolved
@@ -953,17 +953,12 @@
 
         // send to all children (consumers, publishers, except mapping actor)
         getContext().getChildren().forEach(child -> {
-<<<<<<< HEAD
             final String childName = child.path().name();
             if (!(InboundMappingProcessorActor.ACTOR_NAME.equals(childName) ||
                     OutboundMappingProcessorActor.ACTOR_NAME.equals(childName))) {
 
-                log.debug("Forwarding RetrieveAddressStatus to child: {}", child.path());
-=======
-            if (!messageMappingProcessorActor.equals(child)) {
                 logger.withCorrelationId(command)
                         .debug("Forwarding RetrieveAddressStatus to child <{}>.", child.path());
->>>>>>> 64c44930
                 child.tell(RetrieveAddressStatus.getInstance(), getSender());
             }
         });
@@ -1126,12 +1121,7 @@
             final BaseClientData data) {
 
         if (stateName() == CONNECTED) {
-<<<<<<< HEAD
-            enhanceLogUtil(signal.getSource());
             outboundMappingProcessorActor.tell(signal, getSender());
-=======
-            messageMappingProcessorActor.tell(signal, getSender());
->>>>>>> 64c44930
         } else {
             logger.withCorrelationId(signal.getSource())
                     .debug("Client state <{}> is not CONNECTED; dropping <{}>", stateName(), signal);
@@ -1157,23 +1147,23 @@
     }
 
     private CompletionStage<Status.Status> tryToConfigureMessageMappingProcessor() {
-        final AbstractActor.ActorContext context = getContext();
+        final ActorSystem actorSystem = getContext().getSystem();
 
         // this one throws DittoRuntimeExceptions when the mapper could not be configured
-<<<<<<< HEAD
-        InboundMappingProcessor.of(connectionId(), connection().getPayloadMappingDefinition(), actorSystem,
-                connectivityConfig, protocolAdapterProvider.getProtocolAdapter(null), log);
-        OutboundMappingProcessor.of(connectionId(), connection().getPayloadMappingDefinition(), actorSystem,
-                connectivityConfig, protocolAdapterProvider.getProtocolAdapter(null), log);
-=======
-        MessageMappingProcessor.of(connection.getId(),
+        InboundMappingProcessor.of(connection.getId(),
                 connection.getConnectionType(),
                 connection.getPayloadMappingDefinition(),
-                context.getSystem(),
+                actorSystem,
                 connectivityConfig,
-                protocolAdapterProvider,
+                protocolAdapterProvider.getProtocolAdapter(null),
                 logger);
->>>>>>> 64c44930
+        OutboundMappingProcessor.of(connectionId(),
+                connection.getConnectionType(),
+                connection().getPayloadMappingDefinition(),
+                actorSystem,
+                connectivityConfig,
+                protocolAdapterProvider.getProtocolAdapter(null),
+                logger);
         return CompletableFuture.completedFuture(new Status.Success("mapping"));
     }
 
@@ -1189,28 +1179,24 @@
         final ProtocolAdapter protocolAdapter = protocolAdapterProvider.getProtocolAdapter(null);
         try {
             // this one throws DittoRuntimeExceptions when the mapper could not be configured
-<<<<<<< HEAD
-            outboundMappingProcessor =
-                    OutboundMappingProcessor.of(connection.getId(), connection.getPayloadMappingDefinition(),
-                            getContext().getSystem(), connectivityConfig, protocolAdapter, log);
+            outboundMappingProcessor = OutboundMappingProcessor.of(connection.getId(),
+                    connection.getConnectionType(),
+                    connection.getPayloadMappingDefinition(),
+                    getContext().getSystem(),
+                    connectivityConfig,
+                    protocolAdapter,
+                    logger);
         } catch (final DittoRuntimeException dre) {
             connectionLogger.failure("Failed to start message mapping processor due to: {}.", dre.getMessage());
-            log.info("Got DittoRuntimeException during initialization of MessageMappingProcessor: {} {} - desc: {}",
-=======
-            processor = MessageMappingProcessor.of(connection.getId(), connection.getConnectionType(),
-                    connection.getPayloadMappingDefinition(),
-                    getContext().getSystem(), connectivityConfig, protocolAdapterProvider, logger);
-        } catch (final DittoRuntimeException dre) {
-            connectionLogger.failure("Failed to start message mapping processor due to: {}.", dre.getMessage());
-            logger.info(
-                    "Got DittoRuntimeException during initialization of MessageMappingProcessor: {} {} - desc: {}",
->>>>>>> 64c44930
+            logger.info("Got DittoRuntimeException during initialization of MessageMappingProcessor: {} {} - desc: {}",
                     dre.getClass().getSimpleName(), dre.getMessage(), dre.getDescription().orElse(""));
             throw dre;
         }
 
-<<<<<<< HEAD
-        log.debug("Starting mapping processor actors with pool size of <{}>.", connection.getProcessorPoolSize());
+        logger.info("Configured for processing messages with the following outbound MessageMapperRegistry: <{}>",
+                outboundMappingProcessor.getRegistry());
+
+        logger.debug("Starting mapping processor actors with pool size of <{}>.", connection.getProcessorPoolSize());
 
         final Props outboundMappingProcessorActorProps =
                 OutboundMappingProcessorActor.props(getSelf(), outboundMappingProcessor, connection,
@@ -1231,9 +1217,13 @@
         final ProtocolAdapter protocolAdapter = protocolAdapterProvider.getProtocolAdapter(null);
         try {
             // this one throws DittoRuntimeExceptions when the mapper could not be configured
-            inboundMappingProcessor =
-                    InboundMappingProcessor.of(connection.getId(), connection.getPayloadMappingDefinition(),
-                            getContext().getSystem(), connectivityConfig, protocolAdapter, log);
+            inboundMappingProcessor = InboundMappingProcessor.of(connection.getId(),
+                    connection.getConnectionType(),
+                    connection.getPayloadMappingDefinition(),
+                    getContext().getSystem(),
+                    connectivityConfig,
+                    protocolAdapter,
+                    logger);
         } catch (final DittoRuntimeException dre) {
             connectionLogger.failure("Failed to start message mapping processor due to: {}.", dre.getMessage());
             log.info("Got DittoRuntimeException during initialization of MessageMappingProcessor: {} {} - desc: {}",
@@ -1241,13 +1231,10 @@
             throw dre;
         }
 
-        log.debug("Starting inbound mapping processor actors with pool size of <{}>.",
-=======
-        logger.info("Configured for processing messages with the following MessageMapperRegistry: <{}>",
-                processor.getRegistry());
-
-        logger.debug("Starting MessageMappingProcessorActor with pool size of <{}>.",
->>>>>>> 64c44930
+        logger.info("Configured for processing messages with the following inbound MessageMapperRegistry: <{}>",
+                inboundMappingProcessor.getRegistry());
+
+        logger.debug("Starting inbound mapping processor actors with pool size of <{}>.",
                 connection.getProcessorPoolSize());
 
         final Props inboundMappingProcessorActorProps =
