--- conflicted
+++ resolved
@@ -51,14 +51,9 @@
                 PlaceholderFactory.newPlaceholderResolver(PlaceholderFactory.newHeadersPlaceholder(), dittoHeaders),
                 PlaceholderFactory.newPlaceholderResolver(JwtPlaceholder.getInstance(), jwt)
         );
-<<<<<<< HEAD
         final String issuerWithSubject = expressionResolver.resolvePartially(subjectTemplate,
                 Set.of(JwtPlaceholder.PREFIX));
-        return TokenIntegrationSubjectIdFactory.expandJsonArraysInResolvedSubject(issuerWithSubject)
-=======
-        final String issuerWithSubject = expressionResolver.resolvePartially(subjectTemplate);
         return JwtPlaceholder.expandJsonArraysInResolvedSubject(issuerWithSubject)
->>>>>>> 02b44287
                 .map(SubjectId::newInstance)
                 .collect(Collectors.toCollection(LinkedHashSet::new));
     }
