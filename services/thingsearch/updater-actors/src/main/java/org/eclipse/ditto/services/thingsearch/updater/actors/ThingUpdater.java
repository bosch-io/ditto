--- conflicted
+++ resolved
@@ -122,14 +122,11 @@
      * Max attempts when trying to sync a thing.
      */
     private static final int MAX_SYNC_ATTEMPTS = 3;
-<<<<<<< HEAD
-=======
 
     /**
      * Sync session ID for sync-like behavior not triggered during any synchronization session
      */
     private static final String NO_SYNC_SESSION_ID = "<no-sync-session-id>";
->>>>>>> f4748de4
 
     private static final String TRACE_THING_MODIFIED = "thing.modified";
     private static final String TRACE_THING_BULK_UPDATE = "thing.bulkUpdate";
@@ -170,13 +167,10 @@
     // required for acking of synchronization
     private SyncMetadata activeSyncMetadata = null;
 
-<<<<<<< HEAD
-=======
     // ID of a synchronization session
     private String syncSessionId = NO_SYNC_SESSION_ID;
     private Cancellable syncTimeout = null;
 
->>>>>>> f4748de4
     private ThingUpdater(final java.time.Duration thingsTimeout,
             final ActorRef thingsShardRegion,
             final ActorRef policiesShardRegion,
@@ -342,8 +336,6 @@
         }
     }
 
-<<<<<<< HEAD
-=======
     private void cancelSyncTimeoutAndResetSessionId() {
         if (syncTimeout != null) {
             syncTimeout.cancel();
@@ -359,7 +351,6 @@
         super.postStop();
     }
 
->>>>>>> f4748de4
     ///////////////////////////
     ///// EVENT PROCESSING ////
     ///////////////////////////
@@ -426,12 +417,8 @@
         if (log.isDebugEnabled()) {
             log.debug("Received new Policy-Reference-Tag for thing <{}> with revision <{}>,  policy-id <{}> and " +
                             "policy-revision <{}>: <{}>.",
-<<<<<<< HEAD
-                    new Object[]{thingId, sequenceNumber, policyId, policyRevision, policyReferenceTag.asIdentifierString()});
-=======
                     new Object[]{thingId, sequenceNumber, policyId, policyRevision,
                             policyReferenceTag.asIdentifierString()});
->>>>>>> f4748de4
         }
 
         activeSyncMetadata = new SyncMetadata(getSender(), policyReferenceTag);
@@ -451,11 +438,7 @@
             triggerSync = false;
         } else if (policyReferenceTag.getPolicyTag().getRevision() > policyRevision) {
             log.info("The Policy-Reference-Tag has a revision which is greater " +
-<<<<<<< HEAD
-                    "than the current policy-revision <{}> for thing <{}>: <{}>.", policyRevision, thingId,
-=======
                             "than the current policy-revision <{}> for thing <{}>: <{}>.", policyRevision, thingId,
->>>>>>> f4748de4
                     policyReferenceTag.asIdentifierString());
             triggerSync = true;
         } else {
@@ -693,11 +676,7 @@
         transactionActive = false;
         resetGatheredEvents();
         if (syncAttempts <= MAX_SYNC_ATTEMPTS) {
-<<<<<<< HEAD
-            log.info("Synchronization of thing <{}> is now triggered (attempt={}).", thingId, syncAttempts);
-=======
             log.debug("Synchronization of thing <{}> is now triggered (attempt={}).", thingId, syncAttempts);
->>>>>>> f4748de4
             syncThing();
         } else {
             log.error("Synchronization failed after <{}> attempts.", syncAttempts - 1);
@@ -793,10 +772,7 @@
     private Receive createAwaitSyncResultBehavior() {
         return ReceiveBuilder.create()
                 .match(SyncSuccess.class, s -> {
-<<<<<<< HEAD
-=======
                     syncAttempts = 0;
->>>>>>> f4748de4
                     ackSync(true);
                     becomeEventProcessing();
                 })
@@ -838,11 +814,7 @@
         }
     }
 
-<<<<<<< HEAD
-    private void handleSyncThingResponse(final Cancellable timeout, final SudoRetrieveThingResponse response) {
-=======
     private void handleSyncThingResponse(final SudoRetrieveThingResponse response) {
->>>>>>> f4748de4
         log.debug("Retrieved thing response='{}' for thing ID='{}' (attempt={}).", response, thingId, syncAttempts);
 
         final Thing syncedThing = response.getThing();
@@ -1033,10 +1005,6 @@
         if (throwable == null) {
             if (indexChanged) {
                 log.debug("The thing <{}> was successfully updated in search index", thingId);
-<<<<<<< HEAD
-                syncAttempts = 0;
-=======
->>>>>>> f4748de4
                 getSelf().tell(SyncSuccess.INSTANCE, null);
             } else {
                 log.warning("The thing <{}> was not updated as the index was not changed by the upsert: {}",
@@ -1130,7 +1098,6 @@
     private static final class SyncSuccess {
 
         static final SyncSuccess INSTANCE = new SyncSuccess();
-<<<<<<< HEAD
 
         private SyncSuccess() {
             // no-op
@@ -1155,32 +1122,6 @@
         }
     }
 
-=======
-
-        private SyncSuccess() {
-            // no-op
-        }
-    }
-
-    private static final class SyncFailure {
-
-        static final SyncFailure INSTANCE = new SyncFailure();
-
-        private SyncFailure() {
-            // no-op
-        }
-    }
-
-    private static class ActorInitializationComplete {
-
-        static final ActorInitializationComplete INSTANCE = new ActorInitializationComplete();
-
-        private ActorInitializationComplete() {
-            // no-op
-        }
-    }
-
->>>>>>> f4748de4
     private static final class SyncMetadata {
 
         private final ActorRef ackRecipient;
