--- conflicted
+++ resolved
@@ -12,13 +12,8 @@
 package org.eclipse.ditto.services.connectivity.messaging;
 
 
-<<<<<<< HEAD
-import static java.util.Collections.emptySet;
-
 import java.util.Collections;
-=======
 import java.util.Map;
->>>>>>> 350e776d
 import java.util.Objects;
 import java.util.Optional;
 import java.util.concurrent.ConcurrentHashMap;
@@ -68,12 +63,7 @@
     private final DiagnosticLoggingAdapter log = LogUtil.obtain(this);
 
     private final ActorRef publisherActor;
-<<<<<<< HEAD
-    private final Cache<String, TraceContext> traces;
-=======
-    private final AuthorizationContext authorizationContext;
     private final Map<String, StartedTimer> timers;
->>>>>>> 350e776d
 
     private final MessageMappingProcessor processor;
     private final String connectionId;
@@ -81,69 +71,21 @@
     private final PlaceholderFilter placeholderFilter;
 
     private MessageMappingProcessorActor(final ActorRef publisherActor,
-<<<<<<< HEAD
             final ActorRef conciergeForwarder,
-            final DittoHeadersFilter headerFilter,
-=======
-            final ActorRef conciergeForwarder, final AuthorizationContext authorizationContext,
->>>>>>> 350e776d
             final MessageMappingProcessor processor,
             final String connectionId) {
         this.publisherActor = publisherActor;
         this.conciergeForwarder = conciergeForwarder;
         this.processor = processor;
         this.connectionId = connectionId;
-<<<<<<< HEAD
         this.placeholderFilter = new PlaceholderFilter();
-        final Caffeine caffeine = Caffeine.newBuilder()
-                .expireAfterWrite(5, TimeUnit.MINUTES);
-        traces = CaffeineCache.of(caffeine);
-=======
-
         timers = new ConcurrentHashMap<>();
->>>>>>> 350e776d
     }
 
     /**
      * Creates Akka configuration object for this actor.
      *
      * @param publisherActor actor that handles/publishes outgoing messages.
-     * @param conciergeForwarder the actor used to send signals to the concierge service.
-<<<<<<< HEAD
-     * @param headerFilter the header filter used to apply on responses.
-=======
-     * @param authorizationContext the authorization context (authorized subjects) that are set in command headers.
->>>>>>> 350e776d
-     * @param processor the MessageMappingProcessor to use.
-     * @param connectionId the connection id.
-     * @return the Akka configuration Props object.
-     */
-    public static Props props(final ActorRef publisherActor,
-<<<<<<< HEAD
-            final ActorRef conciergeForwarder,
-            final DittoHeadersFilter headerFilter,
-=======
-            final ActorRef conciergeForwarder, final AuthorizationContext authorizationContext,
->>>>>>> 350e776d
-            final MessageMappingProcessor processor,
-            final String connectionId) {
-
-        return Props.create(MessageMappingProcessorActor.class, new Creator<MessageMappingProcessorActor>() {
-            private static final long serialVersionUID = 1L;
-
-            @Override
-            public MessageMappingProcessorActor create() {
-<<<<<<< HEAD
-                return new MessageMappingProcessorActor(publisherActor, conciergeForwarder,
-                        headerFilter, processor, connectionId);
-            }
-        });
-    }
-
-    /**
-     * Creates Akka configuration object for this actor.
-     *
-     * @param publisherActor actor that handles outgoing messages.
      * @param conciergeForwarder the actor used to send signals to the concierge service.
      * @param processor the MessageMappingProcessor to use.
      * @param connectionId the connection id.
@@ -154,21 +96,17 @@
             final MessageMappingProcessor processor,
             final String connectionId) {
 
-        return props(publisherActor,
-                conciergeForwarder,
-                new DittoHeadersFilter(DittoHeadersFilter.Mode.EXCLUDE, Collections.emptyList()),
-                processor, connectionId);
-    }
-
-
-=======
-                return new MessageMappingProcessorActor(publisherActor, conciergeForwarder, authorizationContext,
-                        processor, connectionId);
+        return Props.create(MessageMappingProcessorActor.class, new Creator<MessageMappingProcessorActor>() {
+            private static final long serialVersionUID = 1L;
+
+            @Override
+            public MessageMappingProcessorActor create() {
+                return new MessageMappingProcessorActor(publisherActor, conciergeForwarder, processor, connectionId);
             }
         });
     }
 
->>>>>>> 350e776d
+
     @Override
     public Receive createReceive() {
         return ReceiveBuilder.create()
@@ -301,24 +239,18 @@
 
     /**
      * Is called for responses or errors which were directly sent to the mapping actor as a response.
+     *
      * @param signal the response/error
      */
     private void handleSignal(final Signal<?> signal) {
         // map to outbound signal without authorized target (responses and errors are only sent to its origin)
         log.debug("Handling raw signal: {}", signal);
-        handleOutboundSignal(new UnmappedOutboundSignal(signal, emptySet()));
+        handleOutboundSignal(new UnmappedOutboundSignal(signal, Collections.emptySet()));
     }
 
     private Optional<ExternalMessage> mapToExternalMessage(final Signal<?> signal) {
         try {
-<<<<<<< HEAD
-            final DittoHeaders filteredDittoHeaders = headerFilter.apply(signal.getDittoHeaders());
-            final Signal signalWithFilteredHeaders = signal.setDittoHeaders(filteredDittoHeaders);
-            return processor.process(signalWithFilteredHeaders);
-=======
-            processor.process(signal)
-                    .ifPresent(message -> publisherActor.forward(message, getContext()));
->>>>>>> 350e776d
+            return processor.process(signal);
         } catch (final DittoRuntimeException e) {
             log.info("Got DittoRuntimeException during processing Signal: {} - {}", e.getMessage(),
                     e.getDescription().orElse(""));
