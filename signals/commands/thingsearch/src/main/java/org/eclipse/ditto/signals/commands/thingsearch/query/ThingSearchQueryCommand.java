/*
 * Copyright (c) 2017 Bosch Software Innovations GmbH.
 *
 * All rights reserved. This program and the accompanying materials
 * are made available under the terms of the Eclipse Public License v2.0
 * which accompanies this distribution, and is available at
 * https://www.eclipse.org/org/documents/epl-2.0/index.php
 *
 * Contributors:
 *    Bosch Software Innovations GmbH - initial contribution
 */
package org.eclipse.ditto.signals.commands.thingsearch.query;

import java.util.Optional;
import java.util.Set;

import org.eclipse.ditto.signals.commands.thingsearch.ThingSearchCommand;

/**
 * Aggregates all {@link ThingSearchCommand}s which query the Search service.
 *
 * @param <T> the type of the implementing class.
 */
public interface ThingSearchQueryCommand<T extends ThingSearchQueryCommand> extends ThingSearchCommand<T> {

    /**
     * Get the optional set of namespaces.
     *
     * @return the optional set of namespaces.
     */
    Optional<Set<String>> getNamespaces();

    /**
     * Get the optional filter string.
     *
     * @return the optional filter string.
     */
    Optional<String> getFilter();
<<<<<<< HEAD
=======

    @Override
    default Category getCategory() {
        return Category.QUERY;
    }
>>>>>>> bae96f2e
}<|MERGE_RESOLUTION|>--- conflicted
+++ resolved
@@ -36,12 +36,9 @@
      * @return the optional filter string.
      */
     Optional<String> getFilter();
-<<<<<<< HEAD
-=======
 
     @Override
     default Category getCategory() {
         return Category.QUERY;
     }
->>>>>>> bae96f2e
 }