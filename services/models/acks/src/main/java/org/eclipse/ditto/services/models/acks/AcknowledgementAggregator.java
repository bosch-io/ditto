--- conflicted
+++ resolved
@@ -22,17 +22,14 @@
 import java.util.HashSet;
 import java.util.LinkedHashMap;
 import java.util.Map;
-<<<<<<< HEAD
 import java.util.Optional;
 import java.util.Set;
-import java.util.function.Consumer;
 import java.util.stream.Collectors;
-=======
->>>>>>> 03158807
 
 import javax.annotation.Nullable;
 import javax.annotation.concurrent.NotThreadSafe;
 
+import org.eclipse.ditto.json.JsonValue;
 import org.eclipse.ditto.model.base.acks.AcknowledgementLabel;
 import org.eclipse.ditto.model.base.acks.AcknowledgementRequest;
 import org.eclipse.ditto.model.base.entity.id.EntityIdWithType;
@@ -46,6 +43,9 @@
 import org.eclipse.ditto.signals.acks.base.Acknowledgement;
 import org.eclipse.ditto.signals.acks.base.AcknowledgementRequestTimeoutException;
 import org.eclipse.ditto.signals.acks.base.Acknowledgements;
+import org.eclipse.ditto.signals.acks.things.ThingAcknowledgementFactory;
+import org.eclipse.ditto.signals.base.WithOptionalEntity;
+import org.eclipse.ditto.signals.commands.things.ThingCommandResponse;
 
 /**
  * This class can be used to aggregate the required and actually received acknowledgements for a single request which
@@ -164,8 +164,7 @@
     }
 
     /**
-<<<<<<< HEAD
-     * Creates an {@code Acknowledgement} with label {@link DittoAcknowledgementLabel#TWIN_PERSISTED} from the passed
+     * Creates an {@code Acknowledgement} with label {@link org.eclipse.ditto.model.base.acks.DittoAcknowledgementLabel#TWIN_PERSISTED} from the passed
      * {@code thingCommandResponse} and adds it to the received acknowledgements.
      *
      * @param thingCommandResponse the thing command response to create the twin persisted acknowledgement from.
@@ -179,7 +178,7 @@
     public void addReceivedTwinPersistedAcknowledgment(final ThingCommandResponse<?> thingCommandResponse) {
 
         checkNotNull(thingCommandResponse, "thingCommandResponse");
-        final DittoHeaders acknowledgementHeaders = getFilteredAcknowledgementHeaders(thingCommandResponse);
+        final DittoHeaders acknowledgementHeaders = filterHeaders(thingCommandResponse.getDittoHeaders());
 
         @Nullable JsonValue payload = null;
         if (thingCommandResponse instanceof WithOptionalEntity) {
@@ -218,8 +217,6 @@
     }
 
     /**
-=======
->>>>>>> 03158807
      * Adds the given received acknowledgement and processes it accordingly.
      * An acknowledgement which as not requested will be ignored by this method, i. e. it does not affect the result of
      * ACK handling.
@@ -238,13 +235,8 @@
         checkNotNull(acknowledgement, "acknowledgement");
         validateCorrelationId(acknowledgement);
         validateEntityId(acknowledgement);
-<<<<<<< HEAD
         if (isExpected(acknowledgement)) {
-            final DittoHeaders acknowledgementHeaders = getFilteredAcknowledgementHeaders(acknowledgement);
-=======
-        if (isRequested(acknowledgement) && isFirstOfItsLabel(acknowledgement)) {
             final DittoHeaders acknowledgementHeaders = filterHeaders(acknowledgement.getDittoHeaders());
->>>>>>> 03158807
             final Acknowledgement adjustedAck = acknowledgement.setDittoHeaders(acknowledgementHeaders);
             final AcknowledgementLabel label = adjustedAck.getLabel();
             acknowledgementMap.put(label, adjustedAck);
