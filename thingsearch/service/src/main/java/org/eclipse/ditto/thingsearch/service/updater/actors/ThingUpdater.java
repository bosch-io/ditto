--- conflicted
+++ resolved
@@ -308,16 +308,9 @@
         }
     }
 
-<<<<<<< HEAD
     private FSM.State<State, Data> onEventWhenPersisting(final ThingEvent<?> event, final Data data) {
         computeEventMetadata(event, data).ifPresent(eventMetadata -> getSelf().tell(eventMetadata, getSelf()));
         return stay();
-=======
-    private void stopThisActor(final Object reason) {
-        log.debug("stopping ThingUpdater <{}> due to <{}>", thingId, reason);
-        getContext().cancelReceiveTimeout();
-        getContext().getParent().tell(new ShardRegion.Passivate(PoisonPill.getInstance()), getSelf());
->>>>>>> 240873f8
     }
 
     private FSM.State<State, Data> onResult(final Result result, final Data data) {
@@ -475,10 +468,11 @@
                             + "equal to the current sequence number <{}> of the update actor.", thingId,
                     thingEvent.getRevision(), data.metadata().getThingRevision());
             if (shouldAcknowledge) {
-                final String hint = String.format("Thing event with revision <%d> for thing <%s> dropped.", thingEvent.getRevision(),
+                final String hint = String.format("Thing event with revision <%d> for thing <%s> dropped.",
+                        thingEvent.getRevision(),
                         thingId);
-                exportMetadataWithSender(shouldAcknowledge, thingEvent, getAckRecipient(), null, data).sendWeakAck(
-                        JsonValue.of(hint));
+                exportMetadataWithSender(true, thingEvent, getAckRecipient(), null, data)
+                        .sendWeakAck(JsonValue.of(hint));
             }
             return Optional.empty();
         }
@@ -559,7 +553,7 @@
     private Metadata exportMetadataWithSender(final boolean shouldAcknowledge,
             final ThingEvent<?> event,
             final ActorRef sender,
-            final StartedTimer consistencyLagTimer,
+            @Nullable final StartedTimer consistencyLagTimer,
             final Data data) {
         final long thingRevision = event.getRevision();
         if (shouldAcknowledge) {
