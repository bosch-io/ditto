--- conflicted
+++ resolved
@@ -80,17 +80,11 @@
             final Function<P, CompletableFuture<R>> client,
             final boolean dryRun,
             final String clientId,
-<<<<<<< HEAD
             final ActorRef proxyActor,
-            final ConnectivityStatusResolver connectivityStatusResolver) {
-
-        super(connection, clientId, proxyActor, connectivityStatusResolver);
-=======
             final ConnectivityStatusResolver connectivityStatusResolver,
             final ConnectivityConfig connectivityConfig) {
 
-        super(connection, clientId, connectivityStatusResolver, connectivityConfig);
->>>>>>> 2730896a
+        super(connection, clientId, proxyActor, connectivityStatusResolver, connectivityConfig);
         this.client = client;
         this.dryRun = dryRun;
         final Materializer materializer = Materializer.createMaterializer(this::getContext);
