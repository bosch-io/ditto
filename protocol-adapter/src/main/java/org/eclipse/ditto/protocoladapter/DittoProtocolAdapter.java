/*
 * Copyright (c) 2017 Contributors to the Eclipse Foundation
 *
 * See the NOTICE file(s) distributed with this work for additional
 * information regarding copyright ownership.
 *
 * This program and the accompanying materials are made available under the
 * terms of the Eclipse Public License 2.0 which is available at
 * http://www.eclipse.org/legal/epl-2.0
 *
 * SPDX-License-Identifier: EPL-2.0
 */
package org.eclipse.ditto.protocoladapter;

import static org.eclipse.ditto.model.base.common.ConditionChecker.checkNotNull;
import static org.eclipse.ditto.protocoladapter.TopicPath.Channel.LIVE;
import static org.eclipse.ditto.protocoladapter.TopicPath.Channel.NONE;
import static org.eclipse.ditto.protocoladapter.TopicPath.Channel.TWIN;

import java.util.Arrays;

import org.eclipse.ditto.json.JsonFactory;
import org.eclipse.ditto.json.JsonPointer;
import org.eclipse.ditto.model.base.exceptions.DittoRuntimeException;
import org.eclipse.ditto.model.base.headers.DittoHeaderDefinition;
import org.eclipse.ditto.model.base.headers.DittoHeaders;
import org.eclipse.ditto.model.messages.MessageHeaderDefinition;
import org.eclipse.ditto.protocoladapter.acknowledgements.DefaultAcknowledgementsAdapterProvider;
import org.eclipse.ditto.protocoladapter.policies.DefaultPolicyCommandAdapterProvider;
import org.eclipse.ditto.protocoladapter.provider.AcknowledgementAdapterProvider;
import org.eclipse.ditto.protocoladapter.provider.PolicyCommandAdapterProvider;
import org.eclipse.ditto.protocoladapter.provider.ThingCommandAdapterProvider;
import org.eclipse.ditto.protocoladapter.things.DefaultThingCommandAdapterProvider;
import org.eclipse.ditto.signals.acks.base.Acknowledgement;
import org.eclipse.ditto.signals.acks.base.Acknowledgements;
import org.eclipse.ditto.signals.announcements.policies.PolicyAnnouncement;
import org.eclipse.ditto.signals.base.ErrorRegistry;
import org.eclipse.ditto.signals.base.GlobalErrorRegistry;
import org.eclipse.ditto.signals.base.Signal;
import org.eclipse.ditto.signals.commands.base.Command;
import org.eclipse.ditto.signals.commands.base.CommandResponse;
import org.eclipse.ditto.signals.commands.messages.MessageCommand;
import org.eclipse.ditto.signals.commands.messages.MessageCommandResponse;
import org.eclipse.ditto.signals.commands.policies.PolicyCommandResponse;
import org.eclipse.ditto.signals.commands.policies.PolicyErrorResponse;
import org.eclipse.ditto.signals.commands.policies.modify.PolicyModifyCommand;
import org.eclipse.ditto.signals.commands.policies.modify.PolicyModifyCommandResponse;
import org.eclipse.ditto.signals.commands.policies.query.PolicyQueryCommand;
import org.eclipse.ditto.signals.commands.policies.query.PolicyQueryCommandResponse;
import org.eclipse.ditto.signals.commands.things.ThingCommandResponse;
import org.eclipse.ditto.signals.commands.things.ThingErrorResponse;
import org.eclipse.ditto.signals.commands.things.modify.MergeThing;
import org.eclipse.ditto.signals.commands.things.modify.MergeThingResponse;
import org.eclipse.ditto.signals.commands.things.modify.ThingModifyCommand;
import org.eclipse.ditto.signals.commands.things.modify.ThingModifyCommandResponse;
import org.eclipse.ditto.signals.commands.things.query.RetrieveThings;
import org.eclipse.ditto.signals.commands.things.query.RetrieveThingsResponse;
import org.eclipse.ditto.signals.commands.things.query.ThingQueryCommand;
import org.eclipse.ditto.signals.commands.things.query.ThingQueryCommandResponse;
import org.eclipse.ditto.signals.commands.thingsearch.SearchErrorResponse;
import org.eclipse.ditto.signals.commands.thingsearch.ThingSearchCommand;
import org.eclipse.ditto.signals.events.base.Event;
import org.eclipse.ditto.signals.events.things.ThingEvent;
import org.eclipse.ditto.signals.events.things.ThingMerged;
import org.eclipse.ditto.signals.events.thingsearch.SubscriptionEvent;

/**
 * Adapter for the Ditto protocol.
 */
public final class DittoProtocolAdapter implements ProtocolAdapter {

    private final HeaderTranslator headerTranslator;
    private final ThingCommandAdapterProvider thingsAdapters;
    private final PolicyCommandAdapterProvider policiesAdapters;
    private final AcknowledgementAdapterProvider acknowledgementAdapters;
    private final AdapterResolver adapterResolver;

    private DittoProtocolAdapter(final ErrorRegistry<DittoRuntimeException> errorRegistry,
            final HeaderTranslator headerTranslator) {
        this.headerTranslator = checkNotNull(headerTranslator, "headerTranslator");
        this.thingsAdapters = new DefaultThingCommandAdapterProvider(errorRegistry, headerTranslator);
        this.policiesAdapters = new DefaultPolicyCommandAdapterProvider(errorRegistry, headerTranslator);
        this.acknowledgementAdapters = new DefaultAcknowledgementsAdapterProvider(errorRegistry, headerTranslator);
        this.adapterResolver = new DefaultAdapterResolver(thingsAdapters, policiesAdapters, acknowledgementAdapters);
    }

    private DittoProtocolAdapter(final HeaderTranslator headerTranslator,
            final ThingCommandAdapterProvider thingsAdapters, final PolicyCommandAdapterProvider policiesAdapters,
            final AcknowledgementAdapterProvider acknowledgementAdapters, final AdapterResolver adapterResolver) {
        this.headerTranslator = checkNotNull(headerTranslator, "headerTranslator");
        this.thingsAdapters = checkNotNull(thingsAdapters, "thingsAdapters");
        this.policiesAdapters = checkNotNull(policiesAdapters, "policiesAdapters");
        this.acknowledgementAdapters = checkNotNull(acknowledgementAdapters, "acknowledgementAdapters");
        this.adapterResolver = checkNotNull(adapterResolver, "adapterResolver");
    }

    /**
     * Creates a new {@code DittoProtocolAdapter} instance with the given header translator.
     *
     * @param headerTranslator translator between external and Ditto headers.
     * @return new DittoProtocolAdapter
     */
    public static DittoProtocolAdapter of(final HeaderTranslator headerTranslator) {
        return new DittoProtocolAdapter(GlobalErrorRegistry.getInstance(), headerTranslator);
    }

    /**
     * Creates a new {@code DittoProtocolAdapter} instance.
     *
     * @return the instance.
     */
    public static DittoProtocolAdapter newInstance() {
        return new DittoProtocolAdapter(GlobalErrorRegistry.getInstance(), getHeaderTranslator());
    }

    /**
     * Creates a default header translator for this protocol adapter.
     *
     * @return the default header translator.
     */
    public static HeaderTranslator getHeaderTranslator() {
        return HeaderTranslator.of(DittoHeaderDefinition.values(), MessageHeaderDefinition.values());
    }

    /**
     * Factory method used in tests.
     *
     * @param headerTranslator translator between external and Ditto headers
     * @param thingCommandAdapterProvider command adapters for thing commands
     * @param policyCommandAdapterProvider command adapters for policy commands
     * @param acknowledgementAdapters adapters for acknowledgements.
     * @param adapterResolver resolves the correct adapter from a command
     * @return new instance of {@link DittoProtocolAdapter}
     */
    static DittoProtocolAdapter newInstance(final HeaderTranslator headerTranslator,
            final ThingCommandAdapterProvider thingCommandAdapterProvider,
            final PolicyCommandAdapterProvider policyCommandAdapterProvider,
            final AcknowledgementAdapterProvider acknowledgementAdapters,
            final AdapterResolver adapterResolver) {
        return new DittoProtocolAdapter(headerTranslator, thingCommandAdapterProvider, policyCommandAdapterProvider,
                acknowledgementAdapters, adapterResolver
        );
    }

    @Override
    public Signal<?> fromAdaptable(final Adaptable adaptable) {
        return adapterResolver.getAdapter(adaptable).fromAdaptable(adaptable);
    }

    private Adaptable toAdaptable(final Command<?> command) {
        final TopicPath.Channel channel = ProtocolAdapter.determineChannel(command);
        return toAdaptable(command, channel);
    }

    @Override
    public Adaptable toAdaptable(final Signal<?> signal) {
        final TopicPath.Channel channel = ProtocolAdapter.determineChannel(signal);
        return toAdaptable(signal, channel);
    }

    @Override
    public Adaptable toAdaptable(final Signal<?> signal, final TopicPath.Channel channel) {
        if (signal instanceof MessageCommand) {
            validateChannel(channel, signal, LIVE);
            return toAdaptable((MessageCommand<?, ?>) signal);
        } else if (signal instanceof MessageCommandResponse) {
            validateChannel(channel, signal, LIVE);
            return toAdaptable((MessageCommandResponse<?, ?>) signal);
        } else if (signal instanceof ThingSearchCommand) {
            return toAdaptable((ThingSearchCommand<?>) signal, channel);
        } else if (signal instanceof Command) {
            return toAdaptable((Command<?>) signal, channel);
        } else if (signal instanceof CommandResponse) {
            return toAdaptable((CommandResponse<?>) signal, channel);
        } else if (signal instanceof Event) {
            return toAdaptable((Event<?>) signal, channel);
        } else if (signal instanceof PolicyAnnouncement) {
            return adaptPolicyAnnouncement((PolicyAnnouncement<?>) signal);
        }
        throw UnknownSignalException.newBuilder(signal.getName()).dittoHeaders(signal.getDittoHeaders()).build();
    }

<<<<<<< HEAD

    private Adaptable toAdaptable(final CommandResponse<?> commandResponse, final TopicPath.Channel channel) {
=======
    @Override
    public Adaptable toAdaptable(final CommandResponse<?> commandResponse, final TopicPath.Channel channel) {
>>>>>>> ded737a6
        if (commandResponse instanceof MessageCommandResponse) {
            validateChannel(channel, commandResponse, LIVE);
            return toAdaptable((MessageCommandResponse<?, ?>) commandResponse);
        } else if (commandResponse instanceof ThingCommandResponse) {
            validateChannel(channel, commandResponse, LIVE, TWIN);
            return toAdaptable((ThingCommandResponse<?>) commandResponse, channel);
        } else if (commandResponse instanceof RetrieveThingsResponse) {
            validateChannel(channel, commandResponse, LIVE, TWIN);
            return toAdaptable((RetrieveThingsResponse) commandResponse, channel);
        } else if (commandResponse instanceof PolicyCommandResponse) {
            validateChannel(channel, commandResponse, NONE);
            return toAdaptable((PolicyCommandResponse<?>) commandResponse);
        } else if (commandResponse instanceof Acknowledgement) {
            validateChannel(channel, commandResponse, LIVE, TWIN);
            return toAdaptable((Acknowledgement) commandResponse, channel);
        } else if (commandResponse instanceof Acknowledgements) {
            validateChannel(channel, commandResponse, LIVE, TWIN);
            return toAdaptable((Acknowledgements) commandResponse, channel);
        } else if (commandResponse instanceof SearchErrorResponse) {
            return toAdaptable((SearchErrorResponse) commandResponse);
        }
        throw UnknownCommandResponseException.newBuilder(commandResponse.getName()).build();
    }

    private Adaptable toAdaptable(final ThingCommandResponse<?> thingCommandResponse, final TopicPath.Channel channel) {
        validateChannel(channel, thingCommandResponse, LIVE, TWIN);
        if (thingCommandResponse instanceof ThingQueryCommandResponse) {
            return toAdaptable((ThingQueryCommandResponse<?>) thingCommandResponse, channel);
        } else if (thingCommandResponse instanceof ThingModifyCommandResponse) {
            return toAdaptable((ThingModifyCommandResponse<?>) thingCommandResponse, channel);
        } else if (thingCommandResponse instanceof ThingErrorResponse) {
            return toAdaptable((ThingErrorResponse) thingCommandResponse, channel);
        }
        throw UnknownCommandResponseException.newBuilder(thingCommandResponse.getName()).build();
    }

    private Adaptable toAdaptable(final PolicyCommandResponse<?> policyCommandResponse) {
        if (policyCommandResponse instanceof PolicyQueryCommandResponse) {
            return toAdaptable((PolicyQueryCommandResponse<?>) policyCommandResponse);
        } else if (policyCommandResponse instanceof PolicyModifyCommandResponse) {
            return toAdaptable((PolicyModifyCommandResponse<?>) policyCommandResponse);
        } else if (policyCommandResponse instanceof PolicyErrorResponse) {
            return toAdaptable((PolicyErrorResponse) policyCommandResponse);
        }
        throw UnknownCommandResponseException.newBuilder(policyCommandResponse.getName()).build();
    }

    private Adaptable toAdaptable(final Command<?> command, final TopicPath.Channel channel) {
        if (command instanceof MessageCommand) {
            validateChannel(channel, command, LIVE);
            return toAdaptable((MessageCommand<?, ?>) command);
        } else if (command instanceof ThingModifyCommand) {
            validateChannel(channel, command, LIVE, TWIN);
            return toAdaptable((ThingModifyCommand<?>) command, channel);
        } else if (command instanceof ThingSearchCommand) {
            return toAdaptable((ThingSearchCommand<?>) command, channel);
        } else if (command instanceof ThingQueryCommand) {
            validateChannel(channel, command, LIVE, TWIN);
            return toAdaptable((ThingQueryCommand<?>) command, channel);
        } else if (command instanceof RetrieveThings) {
            validateChannel(channel, command, LIVE, TWIN);
            return toAdaptable((RetrieveThings) command, channel);
        } else if (command instanceof PolicyModifyCommand) {
            validateChannel(channel, command, NONE);
            return toAdaptable((PolicyModifyCommand<?>) command);
        } else if (command instanceof PolicyQueryCommand) {
            validateChannel(channel, command, NONE);
            return toAdaptable((PolicyQueryCommand<?>) command);
        }
        throw UnknownCommandException.newBuilder(command.getName()).build();
    }

    private Adaptable toAdaptable(final ThingQueryCommand<?> thingQueryCommand, final TopicPath.Channel channel) {
        validateChannel(channel, thingQueryCommand, TWIN, LIVE);
        return thingsAdapters.getQueryCommandAdapter().toAdaptable(thingQueryCommand, channel);
    }

    public Adaptable toAdaptable(final RetrieveThings retrieveThings, final TopicPath.Channel channel) {
        validateChannel(channel, retrieveThings, TWIN, LIVE);
        return thingsAdapters.getRetrieveThingsCommandAdapter().toAdaptable(retrieveThings, channel);
    }

    public Adaptable toAdaptable(final RetrieveThingsResponse retrieveThingsResponse, final TopicPath.Channel channel) {
        validateChannel(channel, retrieveThingsResponse, TWIN, LIVE);
        return thingsAdapters.getRetrieveThingsCommandResponseAdapter().toAdaptable(retrieveThingsResponse, channel);
    }

    public Adaptable toAdaptable(final ThingSearchCommand<?> thingSearchCommand, final TopicPath.Channel channel) {
        validateChannel(channel, thingSearchCommand, TWIN);
        return thingsAdapters.getSearchCommandAdapter().toAdaptable(thingSearchCommand, channel);
    }

    private Adaptable toAdaptable(final ThingQueryCommandResponse<?> thingQueryCommandResponse,
            final TopicPath.Channel channel) {
        validateChannel(channel, thingQueryCommandResponse, TWIN, LIVE);
        return thingsAdapters.getQueryCommandResponseAdapter().toAdaptable(thingQueryCommandResponse, channel);
    }

    private Adaptable toAdaptable(final ThingModifyCommand<?> thingModifyCommand, final TopicPath.Channel channel) {
        validateChannel(channel, thingModifyCommand, TWIN, LIVE);
        if (thingModifyCommand instanceof MergeThing) {
            return thingsAdapters.getMergeCommandAdapter().toAdaptable((MergeThing) thingModifyCommand, channel);
        } else {
            return thingsAdapters.getModifyCommandAdapter().toAdaptable(thingModifyCommand, channel);
        }
    }

    private Adaptable toAdaptable(final ThingModifyCommandResponse<?> thingModifyCommandResponse,
            final TopicPath.Channel channel) {
        validateChannel(channel, thingModifyCommandResponse, TWIN, LIVE);
        if (thingModifyCommandResponse instanceof MergeThingResponse) {
            return thingsAdapters.getMergeCommandResponseAdapter()
                    .toAdaptable((MergeThingResponse) thingModifyCommandResponse, channel);
        } else {
            return thingsAdapters.getModifyCommandResponseAdapter().toAdaptable(thingModifyCommandResponse, channel);
        }
    }

    private Adaptable toAdaptable(final Event<?> event, final TopicPath.Channel channel) {
        if (event instanceof ThingEvent) {
            validateChannel(channel, event, TWIN, LIVE);
            return toAdaptable((ThingEvent<?>) event, channel);
        } else if (event instanceof SubscriptionEvent) {
            validateChannel(channel, event, TWIN);
            return toAdaptable((SubscriptionEvent<?>) event, channel);
        }
        throw UnknownEventException.newBuilder(event.getName()).build();
    }

    private Adaptable toAdaptable(final ThingErrorResponse thingErrorResponse, final TopicPath.Channel channel) {
        validateChannel(channel, thingErrorResponse, TWIN, LIVE);
        return thingsAdapters.getErrorResponseAdapter().toAdaptable(thingErrorResponse, channel);
    }

    private Adaptable toAdaptable(final ThingEvent<?> thingEvent, final TopicPath.Channel channel) {
        validateChannel(channel, thingEvent, TWIN, LIVE);
        if (thingEvent instanceof ThingMerged) {
            return thingsAdapters.getMergedEventAdapter().toAdaptable((ThingMerged) thingEvent, channel);
        } else {
            return thingsAdapters.getEventAdapter().toAdaptable(thingEvent, channel);
        }
    }

    private Adaptable adaptPolicyAnnouncement(final PolicyAnnouncement<?> announcement) {
        return policiesAdapters.getAnnouncementAdapter().toAdaptable(announcement);
    }

    public Adaptable toAdaptable(final SubscriptionEvent<?> subscriptionEvent, final TopicPath.Channel channel) {
        validateNotLive(subscriptionEvent);
        return thingsAdapters.getSubscriptionEventAdapter().toAdaptable(subscriptionEvent, channel);
    }

    private Adaptable toAdaptable(final PolicyQueryCommand<?> policyQueryCommand) {
        validateNotLive(policyQueryCommand);
        return policiesAdapters.getQueryCommandAdapter().toAdaptable(policyQueryCommand, NONE);
    }

    private Adaptable toAdaptable(final PolicyQueryCommandResponse<?> policyQueryCommandResponse) {
        validateNotLive(policyQueryCommandResponse);
        return policiesAdapters.getQueryCommandResponseAdapter().toAdaptable(policyQueryCommandResponse, NONE);
    }

    private Adaptable toAdaptable(final PolicyModifyCommand<?> policyModifyCommand) {
        validateNotLive(policyModifyCommand);
        return policiesAdapters.getModifyCommandAdapter().toAdaptable(policyModifyCommand, NONE);
    }

    private Adaptable toAdaptable(final PolicyModifyCommandResponse<?> policyModifyCommandResponse) {
        validateNotLive(policyModifyCommandResponse);
        return policiesAdapters.getModifyCommandResponseAdapter().toAdaptable(policyModifyCommandResponse, NONE);
    }

    private Adaptable toAdaptable(final PolicyErrorResponse policyErrorResponse) {
        validateNotLive(policyErrorResponse);
        return policiesAdapters.getErrorResponseAdapter().toAdaptable(policyErrorResponse, NONE);
    }

    private Adaptable toAdaptable(final MessageCommand<?, ?> messageCommand) {
        return thingsAdapters.getMessageCommandAdapter().toAdaptable(messageCommand, LIVE);
    }

    private Adaptable toAdaptable(final MessageCommandResponse<?, ?> messageCommandResponse) {
        return thingsAdapters.getMessageCommandResponseAdapter().toAdaptable(messageCommandResponse, LIVE);
    }

    @Override
    public HeaderTranslator headerTranslator() {
        return headerTranslator;
    }

    private Adaptable toAdaptable(final Acknowledgement acknowledgement, final TopicPath.Channel channel) {
        return acknowledgementAdapters.getAcknowledgementAdapter().toAdaptable(acknowledgement, channel);
    }

    private Adaptable toAdaptable(final Acknowledgements acknowledgements, final TopicPath.Channel channel) {
        return acknowledgementAdapters.getAcknowledgementsAdapter().toAdaptable(acknowledgements, channel);
    }

    private Adaptable toAdaptable(final SearchErrorResponse errorResponse) {
        final DittoHeaders responseHeaders =
                ProtocolFactory.newHeadersWithJsonContentType(errorResponse.getDittoHeaders());

        final Payload payload = Payload.newBuilder(JsonPointer.empty())
                .withStatus(errorResponse.getHttpStatus())
                .withValue(errorResponse.toJson(errorResponse.getImplementedSchemaVersion())
                        .getValue(CommandResponse.JsonFields.PAYLOAD)
                        .orElse(JsonFactory.nullObject())) // only use the error payload
                .build();

        final TopicPath errorTopicPath = ProtocolFactory.newTopicPathBuilderFromNamespace(TopicPath.ID_PLACEHOLDER)
                .things()
                .none()
                .search()
                .error()
                .build();

        return Adaptable.newBuilder(errorTopicPath)
                .withPayload(payload)
                .withHeaders(DittoHeaders.of(getHeaderTranslator().toExternalHeaders(responseHeaders)))
                .build();
    }

    private void validateChannel(final TopicPath.Channel channel,
            final Signal<?> signal, final TopicPath.Channel... supportedChannels) {
        if (!Arrays.asList(supportedChannels).contains(channel)) {
            throw unknownChannelException(signal, channel);
        }
    }

    private void validateNotLive(final Signal<?> signal) {
        if (ProtocolAdapter.isLiveSignal(signal)) {
            throw unknownChannelException(signal, LIVE);
        }
    }

    private UnknownChannelException unknownChannelException(final Signal<?> signal, final TopicPath.Channel channel) {
        return UnknownChannelException.newBuilder(channel, signal.getType())
                .dittoHeaders(signal.getDittoHeaders())
                .build();
    }
}<|MERGE_RESOLUTION|>--- conflicted
+++ resolved
@@ -180,13 +180,7 @@
         throw UnknownSignalException.newBuilder(signal.getName()).dittoHeaders(signal.getDittoHeaders()).build();
     }
 
-<<<<<<< HEAD
-
     private Adaptable toAdaptable(final CommandResponse<?> commandResponse, final TopicPath.Channel channel) {
-=======
-    @Override
-    public Adaptable toAdaptable(final CommandResponse<?> commandResponse, final TopicPath.Channel channel) {
->>>>>>> ded737a6
         if (commandResponse instanceof MessageCommandResponse) {
             validateChannel(channel, commandResponse, LIVE);
             return toAdaptable((MessageCommandResponse<?, ?>) commandResponse);
