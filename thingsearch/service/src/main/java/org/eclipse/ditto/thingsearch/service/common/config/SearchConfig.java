--- conflicted
+++ resolved
@@ -25,7 +25,6 @@
 import org.eclipse.ditto.internal.utils.persistence.mongo.config.WithMongoDbConfig;
 import org.eclipse.ditto.internal.utils.persistence.operations.WithPersistenceOperationsConfig;
 
-import com.typesafe.config.ConfigFactory;
 import com.typesafe.config.ConfigValueFactory;
 
 /**
@@ -71,20 +70,19 @@
     UpdaterConfig getUpdaterConfig();
 
     /**
-<<<<<<< HEAD
      * Returns the query persistence config.
      *
      * @return the config.
      */
     SearchPersistenceConfig getQueryPersistenceConfig();
-=======
+
+    /**
      * Returns how simple fields are mapped during query parsing.
      *
      * @return the simple field mapping.
      * @since 2.5.0
      */
     Map<String, String> getSimpleFieldMappings();
->>>>>>> fd600d40
 
     /**
      * An enumeration of the known config path expressions and their associated default values for SearchConfig.
