--- conflicted
+++ resolved
@@ -344,45 +344,27 @@
             // the initial start ts is only used when no sync has been run yet (i.e. no timestamp has been persisted)
             final Instant initialStartTsWithoutStandardOffset =
                     now.minus(streamConsumerSettings.getInitialStartOffset());
-<<<<<<< HEAD
-            final Optional<Instant> instant = streamMetadataPersistence.getTimestamp();
-            queryStart = instant.orElse
-                    (initialStartTsWithoutStandardOffset);
-        }
-
-        final Duration offsetFromNow = Duration.between(queryStart, now);
-        // check if the queryStart is very long in the past to be able to log a warning
-        final Duration warnOffset = streamConsumerSettings.getOutdatedWarningOffset();
-        if (!offsetFromNow.isNegative() && offsetFromNow.compareTo(warnOffset) > 0) {
-            log.warning("The next Query-Start <{}> is older than the configured warn-offset <{}>. Please verify that" +
-                            " this does not happen frequently, otherwise won't get \"up-to-date\" anymore.",
-                    queryStart, warnOffset);
-=======
-            queryStartSource = streamMetadataPersistence.retrieveLastSuccessfulStreamEnd()
+            queryStartSource = streamMetadataPersistence.getTimestampAsync()
                     .map(instant -> instant.orElse(initialStartTsWithoutStandardOffset));
->>>>>>> d929c66d
-        }
-
-        final Source<StreamTrigger, NotUsed> triggerSource =
-                queryStartSource.map(queryStart -> {
-                    final Duration offsetFromNow = Duration.between(queryStart, now);
-                    // check if the queryStart is very long in the past to be able to log a warning
-                    final Duration warnOffset = streamConsumerSettings.getOutdatedWarningOffset();
-                    if (!offsetFromNow.isNegative() && offsetFromNow.compareTo(warnOffset) > 0) {
-                        log.debug("The next Query-Start <{}> is older than the configured warn-offset <{}>. " +
-                                        "Please verify that this does not happen frequently, " +
-                                        "otherwise won't get \"up-to-date\" anymore.",
-                                queryStart, warnOffset);
-                    }
-
-                    final Duration startOffset = streamConsumerSettings.getStartOffset();
-                    final Duration streamInterval = streamConsumerSettings.getStreamInterval();
-                    final Duration minimalDelayBetweenStreams = streamConsumerSettings.getMinimalDelayBetweenStreams();
-                    return StreamTrigger.calculateStreamTrigger(now, queryStart, startOffset, streamInterval,
-                            minimalDelayBetweenStreams, lastSuccessfulQueryEnd == null);
-                });
-
-        return triggerSource;
+        }
+
+        return queryStartSource.map(queryStart -> {
+            final Duration offsetFromNow = Duration.between(queryStart, now);
+            // check if the queryStart is very long in the past to be able to log a warning
+            final Duration warnOffset = streamConsumerSettings.getOutdatedWarningOffset();
+            if (!offsetFromNow.isNegative() && offsetFromNow.compareTo(warnOffset) > 0) {
+                log.debug("The next Query-Start <{}> is older than the configured warn-offset <{}>. " +
+                                "Please verify that this does not happen frequently, " +
+                                "otherwise won't get \"up-to-date\" anymore.",
+                        queryStart, warnOffset);
+            }
+
+            final Duration startOffset = streamConsumerSettings.getStartOffset();
+            final Duration streamInterval = streamConsumerSettings.getStreamInterval();
+            final Duration minimalDelayBetweenStreams = streamConsumerSettings.getMinimalDelayBetweenStreams();
+            return StreamTrigger.calculateStreamTrigger(now, queryStart, startOffset, streamInterval,
+                    minimalDelayBetweenStreams, lastSuccessfulQueryEnd == null);
+        });
     }
 
     private void scheduleStream(final StreamTrigger streamTrigger) {
