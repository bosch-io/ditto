/*
 * Copyright (c) 2021 Contributors to the Eclipse Foundation
 *
 * See the NOTICE file(s) distributed with this work for additional
 * information regarding copyright ownership.
 *
 * This program and the accompanying materials are made available under the
 * terms of the Eclipse Public License 2.0 which is available at
 * http://www.eclipse.org/legal/epl-2.0
 *
 * SPDX-License-Identifier: EPL-2.0
 */
package org.eclipse.ditto.policies.service.persistence.actors.strategies.commands;

import static org.assertj.core.api.Assertions.assertThat;
import static org.eclipse.ditto.policies.service.persistence.TestConstants.Policy.LABEL;
import static org.mutabilitydetector.unittesting.MutabilityAssert.assertInstancesOf;
import static org.mutabilitydetector.unittesting.MutabilityMatchers.areImmutable;

import java.text.MessageFormat;
import java.time.Duration;
import java.time.Instant;
import java.util.Collection;
import java.util.Collections;
import java.util.List;
import java.util.Map;
import java.util.Set;
import java.util.stream.Collectors;

import org.eclipse.ditto.base.model.headers.DittoHeaders;
import org.eclipse.ditto.internal.utils.persistentactors.commands.CommandStrategy;
import org.eclipse.ditto.placeholders.UnresolvedPlaceholderException;
import org.eclipse.ditto.policies.api.Permission;
import org.eclipse.ditto.policies.model.Label;
import org.eclipse.ditto.policies.model.PoliciesModelFactory;
import org.eclipse.ditto.policies.model.Policy;
import org.eclipse.ditto.policies.model.PolicyEntry;
import org.eclipse.ditto.policies.model.PolicyId;
import org.eclipse.ditto.policies.model.ResourceKey;
import org.eclipse.ditto.policies.model.Subject;
import org.eclipse.ditto.policies.model.SubjectExpiry;
import org.eclipse.ditto.policies.model.SubjectId;
import org.eclipse.ditto.policies.model.SubjectIdInvalidException;
import org.eclipse.ditto.policies.model.SubjectIssuer;
import org.eclipse.ditto.policies.model.signals.commands.actions.ActivateTokenIntegration;
import org.eclipse.ditto.policies.model.signals.commands.actions.DeactivateTokenIntegration;
import org.eclipse.ditto.policies.model.signals.commands.actions.TopLevelPolicyActionCommand;
import org.eclipse.ditto.policies.model.signals.commands.actions.TopLevelPolicyActionCommandResponse;
import org.eclipse.ditto.policies.model.signals.events.SubjectsDeletedPartially;
import org.eclipse.ditto.policies.model.signals.events.SubjectsModifiedPartially;
import org.eclipse.ditto.policies.service.common.config.DefaultPolicyConfig;
import org.eclipse.ditto.policies.service.common.config.PolicyConfig;
import org.eclipse.ditto.policies.service.persistence.TestConstants;
import org.junit.Before;
import org.junit.Test;
import org.mutabilitydetector.unittesting.AllowedReason;

import com.typesafe.config.ConfigFactory;

import akka.actor.ActorSystem;

/**
 * Tests {@link org.eclipse.ditto.policies.service.persistence.actors.strategies.commands.TopLevelPolicyActionCommandStrategy}.
 */
public final class TopLevelPolicyActionCommandStrategyTest extends AbstractPolicyCommandStrategyTest {

    private static final Label DUMMY_LABEL = Label.of("-");

    private TopLevelPolicyActionCommandStrategy underTest;

    @Before
    public void setUp() {
        final PolicyConfig policyConfig = DefaultPolicyConfig.of(ConfigFactory.load("policy-test"));
        final ActorSystem system = ActorSystem.create("test");
        underTest = new TopLevelPolicyActionCommandStrategy(policyConfig, system);
    }

    @Test
    public void assertImmutability() {
        assertInstancesOf(TopLevelPolicyActionCommandStrategy.class, areImmutable(),
                AllowedReason.assumingFields("policyActionCommandStrategyMap")
                        .areSafelyCopiedUnmodifiableCollectionsWithImmutableElements());
    }

    @Test
    public void activateTokenIntegration() {
        final CommandStrategy.Context<PolicyId> context = getDefaultContext();
        final Instant expiry = Instant.now().plus(Duration.ofDays(1L));
        final SubjectId subjectId =
                SubjectId.newInstance(SubjectIssuer.INTEGRATION, "{{policy-entry:label}}:this-is-me");
        final SubjectId expectedSubjectId =
                SubjectId.newInstance(SubjectIssuer.INTEGRATION, LABEL + ":this-is-me");
        final DittoHeaders dittoHeaders = buildActivateTokenIntegrationHeaders();
        final TopLevelPolicyActionCommand command = TopLevelPolicyActionCommand.of(
                ActivateTokenIntegration.of(context.getState(), DUMMY_LABEL, Collections.singleton(subjectId), expiry,
                        dittoHeaders),
                List.of(LABEL)
        );
        assertModificationResult(underTest, TestConstants.Policy.POLICY, command,
                SubjectsModifiedPartially.class,
                event -> {
                    assertThat(event.getModifiedSubjects()).containsOnlyKeys(LABEL);
                    assertThat(event.getModifiedSubjects().get(LABEL).stream().findFirst().orElseThrow().getId())
                            .isEqualTo(expectedSubjectId);
                    assertThat(event.getModifiedSubjects().get(LABEL).stream().findFirst().orElseThrow().getExpiry())
                            .isNotEmpty();
                },
                TopLevelPolicyActionCommandResponse.class,
                response -> assertThat(response)
                        .isEqualTo(TopLevelPolicyActionCommandResponse.of(context.getState(), dittoHeaders)));
    }

    @Test
    public void activateTokenIntegrationWhenAtLeastOncePolicyEntryMatches() {
        final CommandStrategy.Context<PolicyId> context = getDefaultContext();
        final Instant expiry = Instant.now().plus(Duration.ofDays(1L));
        final SubjectId subjectId =
                SubjectId.newInstance(SubjectIssuer.INTEGRATION, "{{policy-entry:label}}:this-is-me");
        final SubjectId expectedSubjectId =
                SubjectId.newInstance(SubjectIssuer.INTEGRATION, LABEL + ":this-is-me");
        final DittoHeaders dittoHeaders = buildActivateTokenIntegrationHeaders();
        final TopLevelPolicyActionCommand command = TopLevelPolicyActionCommand.of(
                ActivateTokenIntegration.of(context.getState(), DUMMY_LABEL, Collections.singleton(subjectId), expiry,
                        dittoHeaders),
                List.of(LABEL)
        );
        final Label label = Label.of("non-matching-entry");
        final Policy policy = TestConstants.Policy.POLICY.toBuilder()
                .forLabel(label)
                .setSubject(Subject.newInstance(SubjectId.newInstance("foo:bar")))
                .setGrantedPermissions(ResourceKey.newInstance("thing:/"), Permission.READ)
                .build();
        assertModificationResult(underTest, policy, command,
                SubjectsModifiedPartially.class,
                event -> {
                    assertThat(event.getModifiedSubjects()).containsOnlyKeys(LABEL);
                    assertThat(event.getModifiedSubjects().get(LABEL).stream().findFirst().orElseThrow().getId())
                            .isEqualTo(expectedSubjectId);
                    assertThat(event.getModifiedSubjects().get(LABEL).stream().findFirst().orElseThrow().getExpiry())
                            .isNotEmpty();
                },
                TopLevelPolicyActionCommandResponse.class,
                response -> assertThat(response)
                        .isEqualTo(TopLevelPolicyActionCommandResponse.of(context.getState(), dittoHeaders)));
    }

    @Test
    public void activateInvalidSubject() {
        final CommandStrategy.Context<PolicyId> context = getDefaultContext();
        final Instant expiry = Instant.now().plus(Duration.ofDays(1L));
        final SubjectId subjectId = SubjectId.newInstance("{{policy-entry:label}}");
        final DittoHeaders dittoHeaders = buildActivateTokenIntegrationHeaders();
        final TopLevelPolicyActionCommand command = TopLevelPolicyActionCommand.of(
                ActivateTokenIntegration.of(context.getState(), DUMMY_LABEL, Collections.singleton(subjectId), expiry,
                        dittoHeaders),
                List.of(LABEL)
        );
        assertExceptionIsThrown(underTest, TestConstants.Policy.POLICY, command,
                SubjectIdInvalidException.newBuilder(LABEL).build());
    }

    @Test
    public void activateUnresolvableSubject() {
        final CommandStrategy.Context<PolicyId> context = getDefaultContext();
        final Instant expiry = Instant.now().plus(Duration.ofDays(1L));
        final SubjectId subjectId = SubjectId.newInstance(SubjectIssuer.INTEGRATION, "{{ policy:id }}");
        final DittoHeaders dittoHeaders = buildActivateTokenIntegrationHeaders();
        final TopLevelPolicyActionCommand command = TopLevelPolicyActionCommand.of(
                ActivateTokenIntegration.of(context.getState(), DUMMY_LABEL, Collections.singleton(subjectId), expiry,
                        dittoHeaders),
                List.of(LABEL)
        );
<<<<<<< HEAD
        assertExceptionIsThrown(underTest, TestConstants.Policy.POLICY, command,
                UnresolvedPlaceholderException.newBuilder("integration:{{fn:delete()}}").build());
=======
        assertErrorResult(underTest, TestConstants.Policy.POLICY, command,
                UnresolvedPlaceholderException.newBuilder("integration:{{ policy:id }}").build());
>>>>>>> b0c1e626
    }

    @Test
    public void activateTokenIntegrationWithUnsupportedPlaceholder() {
        final CommandStrategy.Context<PolicyId> context = getDefaultContext();
        final Instant expiry = Instant.now().plus(Duration.ofDays(1L));
        final SubjectId subjectId = SubjectId.newInstance("{{request:subjectId}}");
        final DittoHeaders dittoHeaders = buildActivateTokenIntegrationHeaders();
        final TopLevelPolicyActionCommand command = TopLevelPolicyActionCommand.of(
                ActivateTokenIntegration.of(context.getState(), DUMMY_LABEL, Collections.singleton(subjectId), expiry,
                        dittoHeaders),
                List.of(LABEL)
        );
        assertExceptionIsThrown(underTest, TestConstants.Policy.POLICY, command,
                UnresolvedPlaceholderException.newBuilder("{{request:subjectId}}").build());
    }

    @Test
    public void activate2SubjectsIn2Entries() {
        final CommandStrategy.Context<PolicyId> context = getDefaultContext();
        final Instant expiry = Instant.now().plus(Duration.ofDays(1L));
        final SubjectId subjectId = SubjectId.newInstance(SubjectIssuer.INTEGRATION, LABEL + ":this-is-me");
        final SubjectId subjectId2 = SubjectId.newInstance(SubjectIssuer.INTEGRATION, LABEL + ":this-is-me-2");
        final Set<SubjectId> subjectIds = Set.of(subjectId, subjectId2);
        final DittoHeaders dittoHeaders = buildActivateTokenIntegrationHeaders();
        final Label label2 = Label.of("label2");
        final TopLevelPolicyActionCommand command = TopLevelPolicyActionCommand.of(
                ActivateTokenIntegration.of(context.getState(), DUMMY_LABEL, subjectIds, expiry, dittoHeaders),
                List.of(LABEL, label2)
        );

        final PolicyEntry entryToCopy = TestConstants.Policy.POLICY.getEntryFor(LABEL).orElseThrow();
        final Policy policy = TestConstants.Policy.POLICY.toBuilder()
                .forLabel(label2)
                .setSubjects(entryToCopy.getSubjects())
                .setResources(entryToCopy.getResources())
                .build();

        assertModificationResult(underTest, policy, command,
                SubjectsModifiedPartially.class,
                event -> {
                    assertThat(event.getModifiedSubjects()).containsOnlyKeys(LABEL, label2);
                    final Map<Label, Collection<Subject>> modifiedSubjects = event.getModifiedSubjects();
                    final Set<SubjectId> labelSubjectIds =
                            modifiedSubjects.get(LABEL).stream().map(Subject::getId).collect(Collectors.toSet());
                    final Set<SubjectId> label2SubjectIds =
                            modifiedSubjects.get(label2).stream().map(Subject::getId).collect(Collectors.toSet());
                    assertThat(labelSubjectIds)
                            .describedAs("Subject IDs in entry <{}>", LABEL)
                            .isEqualTo(subjectIds);
                    assertThat(label2SubjectIds)
                            .describedAs("Subject IDs in entry <{}>", label2)
                            .isEqualTo(subjectIds);
                },
                TopLevelPolicyActionCommandResponse.class,
                response -> assertThat(response)
                        .isEqualTo(TopLevelPolicyActionCommandResponse.of(context.getState(), dittoHeaders)));
    }

    @Test
    public void rejectEmptyLabels() {
        final CommandStrategy.Context<PolicyId> context = getDefaultContext();
        final Instant expiry = Instant.now().plus(Duration.ofDays(1L));
        final SubjectId subjectId = SubjectId.newInstance("integration:this-is-me");
        final DittoHeaders dittoHeaders = buildActivateTokenIntegrationHeaders();
        final TopLevelPolicyActionCommand command = TopLevelPolicyActionCommand.of(
                ActivateTokenIntegration.of(context.getState(), DUMMY_LABEL, Collections.singleton(subjectId), expiry,
                        dittoHeaders),
                List.of()
        );
        assertErrorResult(underTest, TestConstants.Policy.POLICY, command,
                command.getNotApplicableException(dittoHeaders));
    }

    @Test
    public void rejectNonexistentLabel() {
        final CommandStrategy.Context<PolicyId> context = getDefaultContext();
        final Label nonexistentLabel = Label.of("nonexistent-label");
        final Instant expiry = Instant.now().plus(Duration.ofDays(1L));
        final SubjectId subjectId = SubjectId.newInstance("integration:this-is-me");
        final DittoHeaders dittoHeaders = buildActivateTokenIntegrationHeaders();
        final TopLevelPolicyActionCommand command = TopLevelPolicyActionCommand.of(
                ActivateTokenIntegration.of(context.getState(), DUMMY_LABEL, Collections.singleton(subjectId), expiry,
                        dittoHeaders),
                List.of(nonexistentLabel)
        );
        assertErrorResult(underTest, TestConstants.Policy.POLICY, command,
                command.getNotApplicableException(dittoHeaders));
    }

    @Test
    public void rejectEntryWithoutThingReadPermission() {
        final CommandStrategy.Context<PolicyId> context = getDefaultContext();
        final Label label = Label.of("empty-entry");
        final Instant expiry = Instant.now().plus(Duration.ofDays(1L));
        final SubjectId subjectId = SubjectId.newInstance("integration:this-is-me");
        final DittoHeaders dittoHeaders = buildActivateTokenIntegrationHeaders();
        final TopLevelPolicyActionCommand command = TopLevelPolicyActionCommand.of(
                ActivateTokenIntegration.of(context.getState(), DUMMY_LABEL, Collections.singleton(subjectId), expiry,
                        dittoHeaders),
                List.of(label)
        );
        final Policy policy = TestConstants.Policy.POLICY.toBuilder()
                .forLabel(label)
                .setSubject(TestConstants.Policy.SUPPORT_SUBJECT)
                .setGrantedPermissions(ResourceKey.newInstance("policy:/"), Permission.READ)
                .build();
        assertErrorResult(underTest, policy, command,
                command.getNotApplicableException(dittoHeaders));
    }

    @Test
    public void rejectEntryWithoutAuthenticatedSubjectIdPresentPermission() {
        final CommandStrategy.Context<PolicyId> context = getDefaultContext();
        final Label label = Label.of("empty-entry");
        final Instant expiry = Instant.now().plus(Duration.ofDays(1L));
        final SubjectId subjectId = SubjectId.newInstance("integration:this-is-me");
        final DittoHeaders dittoHeaders = DittoHeaders.empty();
        final TopLevelPolicyActionCommand command = TopLevelPolicyActionCommand.of(
                ActivateTokenIntegration.of(context.getState(), DUMMY_LABEL, Collections.singleton(subjectId), expiry,
                        dittoHeaders),
                List.of(label)
        );
        final Policy policy = TestConstants.Policy.POLICY.toBuilder()
                .forLabel(label)
                .setSubject(TestConstants.Policy.SUPPORT_SUBJECT)
                .setGrantedPermissions(ResourceKey.newInstance("thing:/"), Permission.READ)
                .setGrantedPermissions(ResourceKey.newInstance("policy:/"), Permission.READ)
                .build();
        assertErrorResult(underTest, policy, command, command.getNotApplicableException(dittoHeaders));
    }

    @Test
    public void deactivateTokenIntegration() {
        final CommandStrategy.Context<PolicyId> context = getDefaultContext();
        final SubjectId subjectId =
                SubjectId.newInstance(SubjectIssuer.INTEGRATION, "{{policy-entry:label}}:this-is-me");
        final SubjectId expectedSubjectId =
                SubjectId.newInstance(SubjectIssuer.INTEGRATION, LABEL + ":this-is-me");
        final DittoHeaders dittoHeaders = buildActivateTokenIntegrationHeaders();
        final TopLevelPolicyActionCommand command = TopLevelPolicyActionCommand.of(
                DeactivateTokenIntegration.of(context.getState(), DUMMY_LABEL, Collections.singleton(subjectId),
                        dittoHeaders),
                List.of(LABEL)
        );
        final Policy policy = TestConstants.Policy.POLICY.toBuilder()
                .setSubjectFor(LABEL, PoliciesModelFactory.newSubject(expectedSubjectId,
                        PoliciesModelFactory.newSubjectType(MessageFormat.format("via action <{0}>",
                                ActivateTokenIntegration.NAME)),
                        SubjectExpiry.newInstance(Instant.now().plus(Duration.ofDays(1L)))))
                .build();
        assertModificationResult(underTest, policy, command,
                SubjectsDeletedPartially.class,
                event -> {
                    assertThat(event.getDeletedSubjectIds()).containsOnlyKeys(LABEL);
                    assertThat(event.getDeletedSubjectIds().get(LABEL))
                            .containsExactly(expectedSubjectId);
                },
                TopLevelPolicyActionCommandResponse.class,
                response -> assertThat(response)
                        .isEqualTo(TopLevelPolicyActionCommandResponse.of(context.getState(), dittoHeaders)));
    }

    @Test
    public void deactivateNonexistentSubject() {
        final CommandStrategy.Context<PolicyId> context = getDefaultContext();
        final SubjectId subjectId =
                SubjectId.newInstance(SubjectIssuer.INTEGRATION, "{{policy-entry:label}}:this-is-me");
        final DittoHeaders dittoHeaders = buildActivateTokenIntegrationHeaders();
        final TopLevelPolicyActionCommand command = TopLevelPolicyActionCommand.of(
                DeactivateTokenIntegration.of(context.getState(), DUMMY_LABEL, Collections.singleton(subjectId),
                        dittoHeaders),
                List.of(LABEL)
        );
        assertModificationResult(underTest, TestConstants.Policy.POLICY, command,
                SubjectsDeletedPartially.class,
                // nonexistent subjects are present in the event.
                event -> assertThat(event.getDeletedSubjectIds()).containsExactly(
                        Map.entry(LABEL,
                                Collections.singleton(SubjectId.newInstance("integration:" + LABEL + ":this-is-me")))),
                TopLevelPolicyActionCommandResponse.class,
                response -> assertThat(response)
                        .isEqualTo(TopLevelPolicyActionCommandResponse.of(context.getState(), dittoHeaders)));
    }

    @Test
    public void deactivateInvalidSubject() {
        final CommandStrategy.Context<PolicyId> context = getDefaultContext();
        final SubjectId subjectId = SubjectId.newInstance("{{policy-entry:label}}");
        final DittoHeaders dittoHeaders = buildActivateTokenIntegrationHeaders();
        final TopLevelPolicyActionCommand command = TopLevelPolicyActionCommand.of(
                DeactivateTokenIntegration.of(context.getState(), DUMMY_LABEL, Collections.singleton(subjectId),
                        dittoHeaders),
                List.of(LABEL)
        );
        assertExceptionIsThrown(underTest, TestConstants.Policy.POLICY, command,
                SubjectIdInvalidException.newBuilder(LABEL).build());
    }

    @Test
    public void deactivateUnresolvableSubject() {
        final CommandStrategy.Context<PolicyId> context = getDefaultContext();
        final SubjectId subjectId = SubjectId.newInstance(SubjectIssuer.INTEGRATION, "{{ policy:id }}");
        final DittoHeaders dittoHeaders = buildActivateTokenIntegrationHeaders();
        final TopLevelPolicyActionCommand command = TopLevelPolicyActionCommand.of(
                DeactivateTokenIntegration.of(context.getState(), DUMMY_LABEL, Collections.singleton(subjectId),
                        dittoHeaders),
                List.of(LABEL)
        );
<<<<<<< HEAD
        assertExceptionIsThrown(underTest, TestConstants.Policy.POLICY, command,
                UnresolvedPlaceholderException.newBuilder("integration:{{fn:delete()}}").build());
=======
        assertErrorResult(underTest, TestConstants.Policy.POLICY, command,
                UnresolvedPlaceholderException.newBuilder("integration:{{ policy:id }}").build());
>>>>>>> b0c1e626
    }

    @Test
    public void deactivateTokenIntegrationWithUnsupportedPlaceholder() {
        final CommandStrategy.Context<PolicyId> context = getDefaultContext();
        final SubjectId subjectId = SubjectId.newInstance("{{request:subjectId}}");
        final DittoHeaders dittoHeaders = buildActivateTokenIntegrationHeaders();
        final TopLevelPolicyActionCommand command = TopLevelPolicyActionCommand.of(
                DeactivateTokenIntegration.of(context.getState(), DUMMY_LABEL, Collections.singleton(subjectId),
                        dittoHeaders),
                List.of(LABEL)
        );
        assertExceptionIsThrown(underTest, TestConstants.Policy.POLICY, command,
                UnresolvedPlaceholderException.newBuilder("{{request:subjectId}}").build());
    }

}<|MERGE_RESOLUTION|>--- conflicted
+++ resolved
@@ -170,13 +170,8 @@
                         dittoHeaders),
                 List.of(LABEL)
         );
-<<<<<<< HEAD
-        assertExceptionIsThrown(underTest, TestConstants.Policy.POLICY, command,
-                UnresolvedPlaceholderException.newBuilder("integration:{{fn:delete()}}").build());
-=======
-        assertErrorResult(underTest, TestConstants.Policy.POLICY, command,
+        assertExceptionIsThrown(underTest, TestConstants.Policy.POLICY, command,
                 UnresolvedPlaceholderException.newBuilder("integration:{{ policy:id }}").build());
->>>>>>> b0c1e626
     }
 
     @Test
@@ -386,13 +381,8 @@
                         dittoHeaders),
                 List.of(LABEL)
         );
-<<<<<<< HEAD
-        assertExceptionIsThrown(underTest, TestConstants.Policy.POLICY, command,
-                UnresolvedPlaceholderException.newBuilder("integration:{{fn:delete()}}").build());
-=======
-        assertErrorResult(underTest, TestConstants.Policy.POLICY, command,
+        assertExceptionIsThrown(underTest, TestConstants.Policy.POLICY, command,
                 UnresolvedPlaceholderException.newBuilder("integration:{{ policy:id }}").build());
->>>>>>> b0c1e626
     }
 
     @Test
