/*
 * Copyright (c) 2017-2018 Bosch Software Innovations GmbH.
 *
 * All rights reserved. This program and the accompanying materials
 * are made available under the terms of the Eclipse Public License v2.0
 * which accompanies this distribution, and is available at
 * https://www.eclipse.org/org/documents/epl-2.0/index.php
 *
 * SPDX-License-Identifier: EPL-2.0
 */
package org.eclipse.ditto.services.connectivity.messaging;

import static org.eclipse.ditto.model.base.common.ConditionChecker.checkNotNull;
import static org.eclipse.ditto.services.models.connectivity.ConnectivityMessagingConstants.CLUSTER_ROLE;

import java.text.MessageFormat;
import java.time.Instant;
import java.util.ArrayList;
import java.util.Collections;
import java.util.HashMap;
import java.util.List;
import java.util.Map;
import java.util.Optional;
import java.util.Set;
import java.util.concurrent.TimeUnit;
import java.util.function.Consumer;
import java.util.stream.Collectors;

import javax.annotation.Nullable;

import org.eclipse.ditto.model.base.common.HttpStatusCode;
import org.eclipse.ditto.model.base.exceptions.DittoRuntimeException;
import org.eclipse.ditto.model.base.headers.DittoHeaders;
import org.eclipse.ditto.model.base.headers.WithDittoHeaders;
import org.eclipse.ditto.model.connectivity.Connection;
import org.eclipse.ditto.model.connectivity.ConnectionConfigurationInvalidException;
import org.eclipse.ditto.model.connectivity.ConnectionMetrics;
import org.eclipse.ditto.model.connectivity.ConnectionStatus;
import org.eclipse.ditto.model.connectivity.ConnectivityModelFactory;
import org.eclipse.ditto.model.connectivity.FilteredTopic;
import org.eclipse.ditto.model.connectivity.Target;
import org.eclipse.ditto.model.connectivity.Topic;
import org.eclipse.ditto.services.connectivity.messaging.amqp.AmqpValidator;
import org.eclipse.ditto.services.connectivity.messaging.mqtt.MqttValidator;
import org.eclipse.ditto.services.connectivity.messaging.persistence.ConnectionMongoSnapshotAdapter;
import org.eclipse.ditto.services.connectivity.messaging.rabbitmq.RabbitMQValidator;
import org.eclipse.ditto.services.connectivity.messaging.validation.CompoundConnectivityCommandInterceptor;
import org.eclipse.ditto.services.connectivity.messaging.validation.ConnectionValidator;
import org.eclipse.ditto.services.connectivity.messaging.validation.DittoConnectivityCommandValidator;
import org.eclipse.ditto.services.connectivity.util.ConnectionConfigReader;
import org.eclipse.ditto.services.models.connectivity.OutboundSignal;
import org.eclipse.ditto.services.models.connectivity.OutboundSignalFactory;
import org.eclipse.ditto.services.models.connectivity.placeholder.PlaceholderFilter;
import org.eclipse.ditto.services.utils.akka.LogUtil;
import org.eclipse.ditto.services.utils.persistence.SnapshotAdapter;
import org.eclipse.ditto.signals.base.Signal;
import org.eclipse.ditto.signals.commands.base.Command;
import org.eclipse.ditto.signals.commands.base.CommandResponse;
import org.eclipse.ditto.signals.commands.connectivity.AggregatedConnectivityCommandResponse;
import org.eclipse.ditto.signals.commands.connectivity.ConnectivityCommand;
import org.eclipse.ditto.signals.commands.connectivity.ConnectivityCommandResponse;
import org.eclipse.ditto.signals.commands.connectivity.ConnectivityErrorResponse;
import org.eclipse.ditto.signals.commands.connectivity.exceptions.ConnectionConflictException;
import org.eclipse.ditto.signals.commands.connectivity.exceptions.ConnectionFailedException;
import org.eclipse.ditto.signals.commands.connectivity.exceptions.ConnectionNotAccessibleException;
import org.eclipse.ditto.signals.commands.connectivity.modify.CloseConnection;
import org.eclipse.ditto.signals.commands.connectivity.modify.CloseConnectionResponse;
import org.eclipse.ditto.signals.commands.connectivity.modify.CreateConnection;
import org.eclipse.ditto.signals.commands.connectivity.modify.CreateConnectionResponse;
import org.eclipse.ditto.signals.commands.connectivity.modify.DeleteConnection;
import org.eclipse.ditto.signals.commands.connectivity.modify.DeleteConnectionResponse;
import org.eclipse.ditto.signals.commands.connectivity.modify.ModifyConnection;
import org.eclipse.ditto.signals.commands.connectivity.modify.ModifyConnectionResponse;
import org.eclipse.ditto.signals.commands.connectivity.modify.OpenConnection;
import org.eclipse.ditto.signals.commands.connectivity.modify.OpenConnectionResponse;
import org.eclipse.ditto.signals.commands.connectivity.modify.TestConnection;
import org.eclipse.ditto.signals.commands.connectivity.modify.TestConnectionResponse;
import org.eclipse.ditto.signals.commands.connectivity.query.RetrieveConnection;
import org.eclipse.ditto.signals.commands.connectivity.query.RetrieveConnectionMetrics;
import org.eclipse.ditto.signals.commands.connectivity.query.RetrieveConnectionMetricsResponse;
import org.eclipse.ditto.signals.commands.connectivity.query.RetrieveConnectionResponse;
import org.eclipse.ditto.signals.commands.connectivity.query.RetrieveConnectionStatus;
import org.eclipse.ditto.signals.commands.connectivity.query.RetrieveConnectionStatusResponse;
import org.eclipse.ditto.signals.events.base.Event;
import org.eclipse.ditto.signals.events.connectivity.ConnectionClosed;
import org.eclipse.ditto.signals.events.connectivity.ConnectionCreated;
import org.eclipse.ditto.signals.events.connectivity.ConnectionDeleted;
import org.eclipse.ditto.signals.events.connectivity.ConnectionModified;
import org.eclipse.ditto.signals.events.connectivity.ConnectionOpened;

import akka.actor.AbstractActor;
import akka.actor.ActorRef;
import akka.actor.Cancellable;
import akka.actor.PoisonPill;
import akka.actor.Props;
import akka.actor.ReceiveTimeout;
import akka.actor.Status;
import akka.cluster.pubsub.DistributedPubSubMediator;
import akka.cluster.routing.ClusterRouterPool;
import akka.cluster.routing.ClusterRouterPoolSettings;
import akka.event.DiagnosticLoggingAdapter;
import akka.japi.Creator;
import akka.japi.pf.ReceiveBuilder;
import akka.pattern.PatternsCS;
import akka.persistence.AbstractPersistentActor;
import akka.persistence.RecoveryCompleted;
import akka.persistence.SaveSnapshotSuccess;
import akka.persistence.SnapshotOffer;
import akka.routing.Broadcast;
import akka.routing.RoundRobinPool;
import scala.concurrent.ExecutionContextExecutor;
import scala.concurrent.duration.Duration;
import scala.concurrent.duration.FiniteDuration;

/**
 * Handles {@code *Connection} commands and manages the persistence of connection. The actual connection handling to the
 * remote server is delegated to a child actor that uses a specific client (AMQP 1.0 or 0.9.1).
 */
public final class ConnectionActor extends AbstractPersistentActor {

    private static final FiniteDuration DELETED_ACTOR_LIFETIME = Duration.create(10L, TimeUnit.SECONDS);
    static final String PERSISTENCE_ID_PREFIX = "connection:";

    private static final String JOURNAL_PLUGIN_ID = "akka-contrib-mongodb-persistence-connection-journal";
    private static final String SNAPSHOT_PLUGIN_ID = "akka-contrib-mongodb-persistence-connection-snapshots";

    private static final String UNRESOLVED_PLACEHOLDERS_MESSAGE =
            "Failed to substitute all placeholders in '{}', target is dropped.";

    private static final long DEFAULT_TIMEOUT_MS = 5000;

    private static final String PUB_SUB_GROUP_PREFIX = "connection:";

    /**
     * Message to self to trigger termination after deletion.
     */
    private static final Object STOP_SELF_IF_DELETED = new Object();

    /**
     * Validator of all supported connections.
     */
    private static final ConnectionValidator CONNECTION_VALIDATOR = ConnectionValidator.of(
            RabbitMQValidator.newInstance(),
            AmqpValidator.newInstance(),
            MqttValidator.newInstance());

    private final DiagnosticLoggingAdapter log = LogUtil.obtain(this);

    private final String connectionId;
    private final ActorRef pubSubMediator;
    private final ActorRef conciergeForwarder;
    private final long snapshotThreshold;
    private final SnapshotAdapter<Connection> snapshotAdapter;
    private final ClientActorPropsFactory propsFactory;
    private final Consumer<ConnectivityCommand<?>> commandValidator;
    private final Receive connectionCreatedBehaviour;
    private Instant connectionClosedAt = null;

    @Nullable private ActorRef clientActorRouter;
    @Nullable private Connection connection;
    @Nullable private SignalFilter signalFilter = null;

    private long lastSnapshotSequenceNr = -1L;
    private boolean snapshotInProgress = false;

    private Set<Topic> uniqueTopics = Collections.emptySet();

    private final FiniteDuration flushPendingResponsesTimeout;
    @Nullable private Cancellable stopSelfIfDeletedTrigger;

    private ConnectionActor(final String connectionId,
            final ActorRef pubSubMediator,
            final ActorRef conciergeForwarder,
            final ClientActorPropsFactory propsFactory,
            @Nullable final Consumer<ConnectivityCommand<?>> customCommandValidator) {

        this.connectionId = connectionId;
        this.pubSubMediator = pubSubMediator;
        this.conciergeForwarder = conciergeForwarder;
        this.propsFactory = propsFactory;
        final DittoConnectivityCommandValidator dittoCommandValidator =
                new DittoConnectivityCommandValidator(propsFactory, conciergeForwarder, CONNECTION_VALIDATOR);
        if (customCommandValidator != null) {
            this.commandValidator =
                    new CompoundConnectivityCommandInterceptor(dittoCommandValidator, customCommandValidator);
        } else {
            this.commandValidator = dittoCommandValidator;
        }

        final ConnectionConfigReader configReader =
                ConnectionConfigReader.fromRawConfig(getContext().system().settings().config());
        snapshotThreshold = configReader.snapshotThreshold();
        snapshotAdapter = new ConnectionMongoSnapshotAdapter();
        connectionCreatedBehaviour = createConnectionCreatedBehaviour();

        final java.time.Duration javaFlushTimeout = configReader.flushPendingResponsesTimeout();
        flushPendingResponsesTimeout = Duration.create(javaFlushTimeout.toMillis(), TimeUnit.MILLISECONDS);
    }

    /**
     * Creates Akka configuration object for this actor.
     *
     * @param connectionId the connection ID.
     * @param pubSubMediator Akka pub-sub mediator.
     * @param conciergeForwarder proxy of concierge service.
     * @param propsFactory factory of props of client actors for various protocols.
     * @return the Akka configuration Props object
     */
    public static Props props(final String connectionId,
            final ActorRef pubSubMediator,
            final ActorRef conciergeForwarder,
            final ClientActorPropsFactory propsFactory,
            @Nullable final Consumer<ConnectivityCommand<?>> commandValidator) {

        return Props.create(ConnectionActor.class, new Creator<ConnectionActor>() {
            private static final long serialVersionUID = 1L;

            @Override
            public ConnectionActor create() {
                return new ConnectionActor(connectionId, pubSubMediator, conciergeForwarder, propsFactory,
                        commandValidator);
            }
        });
    }

    @Override
    public String persistenceId() {
        return PERSISTENCE_ID_PREFIX + connectionId;
    }

    @Override
    public String journalPluginId() {
        return JOURNAL_PLUGIN_ID;
    }

    @Override
    public String snapshotPluginId() {
        return SNAPSHOT_PLUGIN_ID;
    }

    @Override
    public void postStop() {
        log.info("stopped connection <{}>", connectionId);
        cancelStopSelfIfDeletedTrigger();
        super.postStop();
    }

    @Override
    public Receive createReceiveRecover() {
        return ReceiveBuilder.create()
                // # Snapshot handling
                .match(SnapshotOffer.class, ss -> {
                    final Connection fromSnapshotStore = snapshotAdapter.fromSnapshotStore(ss);
                    log.info("Received SnapshotOffer containing connection: <{}>", fromSnapshotStore);
                    if (fromSnapshotStore != null) {
                        restoreConnection(fromSnapshotStore);
                    }
                    lastSnapshotSequenceNr = ss.metadata().sequenceNr();
                })
                .match(ConnectionCreated.class, event -> restoreConnection(event.getConnection()))
                .match(ConnectionModified.class, event -> restoreConnection(event.getConnection()))
                .match(ConnectionOpened.class, event -> restoreConnection(connection != null ? connection.toBuilder()
                        .connectionStatus(ConnectionStatus.OPEN).build() : null))
                .match(ConnectionClosed.class, event -> restoreConnection(connection != null ? connection.toBuilder()
                        .connectionStatus(ConnectionStatus.CLOSED).build() : null))
                .match(ConnectionDeleted.class, event -> restoreConnection(null))
                .match(RecoveryCompleted.class, rc -> {
                    log.info("Connection <{}> was recovered: {}", connectionId, connection);
                    if (connection != null) {
                        if (ConnectionStatus.OPEN.equals(connection.getConnectionStatus())) {
                            log.debug("Opening connection <{}> after recovery.", connectionId);

                            final OpenConnection connect = OpenConnection.of(connectionId, DittoHeaders.empty());

                            final ActorRef origin = getSender();
                            askClientActor(connect,
                                    response -> log.info("OpenConnection result: {}", response),
                                    error -> handleException("recovery-connect", origin, error)
                            );
                            subscribeForEvents();
                        }
                        getContext().become(connectionCreatedBehaviour);
                    } else {
                        stopSelfIfDeletedAfterDelay();
                    }

                    getContext().getParent().tell(ConnectionSupervisorActor.ManualReset.getInstance(), getSelf());
                })
                .matchAny(m -> {
                    if (m == null) {
                        // connection persistence is corrupted.
                        restoreConnection(null);
                        log.warning("Invalid persistence of Connection <{}>", connectionId);
                    } else {
                        log.warning("Unknown recover message: {}", m);
                    }
                })
                .build();
    }

    private void restoreConnection(@Nullable final Connection theConnection) {
        connection = theConnection;
        if (theConnection != null) {
            signalFilter = new SignalFilter(theConnection);
        }
    }

    @Override
    public Receive createReceive() {
        return ReceiveBuilder.create()
                .match(TestConnection.class, testConnection -> validateAndForward(testConnection, this::testConnection))
                .match(CreateConnection.class,
                        createConnection -> validateAndForward(createConnection, this::createConnection))
                .match(ConnectivityCommand.class, this::handleCommandDuringInitialization)
                .match(Status.Failure.class, f -> log.warning("Got failure in initial behaviour with cause {}: {}",
                        f.cause().getClass().getSimpleName(), f.cause().getMessage()))
                .match(PerformTask.class, this::performTask)
                .matchEquals(STOP_SELF_IF_DELETED, msg -> stopSelf())
                .matchAny(m -> {
                    log.warning("Unknown message: {}", m);
                    unhandled(m);
                }).build();
    }

    private Receive createConnectionCreatedBehaviour() {
        return ReceiveBuilder.create()
                .match(TestConnection.class, testConnection ->
                        getSender().tell(TestConnectionResponse.alreadyCreated(testConnection.getConnectionId(),
                                testConnection.getDittoHeaders()), getSelf()))
                .match(CreateConnection.class, createConnection -> {
                    enhanceLogUtil(createConnection);
                    log.info("Connection <{}> already exists! Responding with conflict.", createConnection.getId());
                    final ConnectionConflictException conflictException =
                            ConnectionConflictException.newBuilder(createConnection.getId())
                                    .dittoHeaders(createConnection.getDittoHeaders())
                                    .build();
                    getSender().tell(conflictException, getSelf());
                })
                .match(ModifyConnection.class,
                        modifyConnection -> validateAndForward(modifyConnection, this::modifyConnection))
                .match(OpenConnection.class, this::openConnection)
                .match(CloseConnection.class, this::closeConnection)
                .match(DeleteConnection.class, this::deleteConnection)
                .match(RetrieveConnection.class, this::retrieveConnection)
                .match(RetrieveConnectionStatus.class, this::retrieveConnectionStatus)
                .match(RetrieveConnectionMetrics.class, this::retrieveConnectionMetrics)
                .match(Signal.class, this::handleSignal)
                .match(DistributedPubSubMediator.SubscribeAck.class, this::handleSubscribeAck)
                .match(DistributedPubSubMediator.UnsubscribeAck.class, this::handleUnsubscribeAck)
                .match(SaveSnapshotSuccess.class, this::handleSnapshotSuccess)
                .match(Status.Failure.class, f -> log.warning("Got failure in connectionCreated behaviour with " +
                        "cause {}: {}", f.cause().getClass().getSimpleName(), f.cause().getMessage()))
                .match(PerformTask.class, this::performTask)
                .matchEquals(STOP_SELF_IF_DELETED, msg -> {
                    // do nothing; this connection is not deleted.
                    cancelStopSelfIfDeletedTrigger();
                })
                .matchAny(m -> {
                    log.warning("Unknown message: {}", m);
                    unhandled(m);
                }).build();
    }

    private void enhanceLogUtil(final WithDittoHeaders<?> createConnection) {
        LogUtil.enhanceLogWithCorrelationId(log, createConnection);
        LogUtil.enhanceLogWithCustomField(log, BaseClientData.MDC_CONNECTION_ID, connectionId);
    }

    private void performTask(final PerformTask performTask) {
        log.info("Running <{}>", performTask);
        performTask.run(this);
    }

    private void handleSignal(final Signal<?> signal) {
        // Do not flush pending responses - pub/sub may not be ready on all nodes

        enhanceLogUtil(signal);
        if (clientActorRouter == null) {
            log.debug("Signal dropped: Client actor not ready.");
            return;
        }
        if (connection == null || signalFilter == null) {
            log.debug("Signal dropped: No Connection or signalFilter configuration available.");
            return;
        }
        if (uniqueTopics.isEmpty()) {
            log.debug("Signal dropped: No topics present.");
            return;
        }
        if (connectionId.equals(signal.getDittoHeaders().getOrigin().orElse(null))) {
            log.debug("Signal dropped: was sent by myself.");
            return;
        }

        final Set<Target> subscribedAndAuthorizedTargets = signalFilter.filter(signal);
        if (subscribedAndAuthorizedTargets.isEmpty()) {
            log.debug("Signal dropped: No subscribed and authorized targets present");
            return;
        }

        // forward to client actor if topic was subscribed and there are targets that are authorized to read
        final Set<Target> filteredTargets =
<<<<<<< HEAD
                placeholdersFilter.filterTargets(subscribedAndAuthorizedTargets, signal.getId(),
                        unresolvedPlaceholder -> log.info(UNRESOLVED_PLACEHOLDERS_MESSAGE, unresolvedPlaceholder));
=======
                PlaceholderFilter.filterTargets(subscribedAndAuthorizedTargets, signal.getId(),
                        unresolvedPlaceholder -> log.info(UNRESOLVER_PLACEHOLDERS_MESSAGE, unresolvedPlaceholder));
>>>>>>> 592e2d7d

        log.debug("Forwarding signal <{}> to client actor with targets: {}.", signal.getType(), filteredTargets);

        final OutboundSignal outbound = OutboundSignalFactory.newOutboundSignal(signal, filteredTargets);
        clientActorRouter.tell(outbound, getSelf());
    }

    private void testConnection(final TestConnection command) {
        final ActorRef origin = getSender();
        final ActorRef self = getSelf();
        restoreConnection(command.getConnection());

        final PerformTask stopSelfTask = new PerformTask("stop self after test", ConnectionActor::stopSelf);

        askClientActor(command, response -> {
            origin.tell(TestConnectionResponse.success(command.getConnectionId(), response.toString(),
                    command.getDittoHeaders()), self);
            // terminate this actor's supervisor after a connection test again:
            self.tell(stopSelfTask, ActorRef.noSender());
        }, error -> {
            handleException("test", origin, error);
            // terminate this actor's supervisor after a connection test again:
            self.tell(stopSelfTask, ActorRef.noSender());
        });
    }

    private <T extends ConnectivityCommand> void validateAndForward(final T command, final Consumer<T> target) {
        final ActorRef origin = getSender();
        try {
            commandValidator.accept(command);
            target.accept(command);
        } catch (final Exception e) {
            handleException(command.getType(), origin, e);
            stopSelf();
        }
    }

    private void createConnection(final CreateConnection command) {
        final ActorRef origin = getSender();
        final ActorRef self = getSelf();
        final ActorRef parent = getContext().getParent();

        persistEvent(ConnectionCreated.of(command.getConnection(), command.getDittoHeaders()), persistedEvent -> {
            restoreConnection(persistedEvent.getConnection());
            getContext().become(connectionCreatedBehaviour);

            if (ConnectionStatus.OPEN.equals(connection.getConnectionStatus())) {
                log.debug("Connection <{}> has status <{}> and will therefore be opened.",
                        connection.getId(),
                        connection.getConnectionStatus().getName());
                final OpenConnection openConnection = OpenConnection.of(connectionId, command.getDittoHeaders());
                askClientActor(openConnection,
                        response -> {
                            final ConnectivityCommandResponse commandResponse =
                                    CreateConnectionResponse.of(connection, command.getDittoHeaders());
                            final PerformTask performTask =
                                    new PerformTask("subscribe for events and schedule CreateConnectionResponse",
                                            subscribeForEventsAndScheduleResponse(commandResponse, origin));
                            parent.tell(ConnectionSupervisorActor.ManualReset.getInstance(), self);
                            self.tell(performTask, ActorRef.noSender());
                        },
                        error -> {
                            // log error but send response anyway
                            handleException("connect", origin, error, false);
                            respondWithCreateConnectionResponse(connection, command, origin);
                        }
                );
            } else {
                log.debug("Connection <{}> has status <{}> and will therefore stay closed.",
                        connection.getId(),
                        connection.getConnectionStatus().getName());
                respondWithCreateConnectionResponse(connection, command, origin);
            }
        });
    }

    private void respondWithCreateConnectionResponse(final Connection connection,
            final CreateConnection command,
            final ActorRef origin) {

        origin.tell(CreateConnectionResponse.of(connection, command.getDittoHeaders()), getSelf());
        getContext().getParent().tell(ConnectionSupervisorActor.ManualReset.getInstance(), getSelf());
    }

    private void modifyConnection(final ModifyConnection command) {
        final ActorRef origin = getSender();
        final ActorRef self = getSelf();

        if (connection != null &&
                !connection.getConnectionType().equals(command.getConnection().getConnectionType())) {
            handleException("modify", origin, ConnectionConfigurationInvalidException
                    .newBuilder("ConnectionType <" + connection.getConnectionType().getName() +
                            "> of existing connection <" + connectionId + "> cannot be changed!")
                    .dittoHeaders(command.getDittoHeaders())
                    .build()
            );
            return;
        }

        persistEvent(ConnectionModified.of(command.getConnection(), command.getDittoHeaders()), persistedEvent -> {
            restoreConnection(persistedEvent.getConnection());
            getContext().become(connectionCreatedBehaviour);

            // if client actor is started: send an artificial CloseConnection command to gracefully disconnect and stop the child actors
            askClientActorIfStarted(CloseConnection.of(connectionId, DittoHeaders.empty()),
                    onSuccess -> {
                        final PerformTask modifyTask = createModifyConnectionTask(true, command, origin);
                        self.tell(modifyTask, ActorRef.noSender());
                    },
                    error -> handleException("connect-after-modify", origin, error),
                    () -> {
                        final PerformTask modifyTask = createModifyConnectionTask(false, command, origin);
                        self.tell(modifyTask, ActorRef.noSender());
                    });
        });
    }

    private PerformTask createModifyConnectionTask(final boolean stopClientActor, final ModifyConnection command,
            final ActorRef origin) {
        final String description = (stopClientActor ? "stop client actor and " : "") + "handle modify connection";
        return new PerformTask(description,
                connectionActor -> {
                    if (stopClientActor) {
                        log.debug("Connection {} was modified, stopping client actor.", connectionId);
                        connectionActor.stopClientActor();
                    }
                    connectionActor.handleModifyConnection(command, origin);
                });
    }

    /*
     * NOT thread-safe.
     */
    private void handleModifyConnection(final ModifyConnection command, final ActorRef origin) {
        checkNotNull(connection, "Connection");
        final ActorRef self = getSelf();
        final ActorRef parent = getContext().getParent();

        final DittoHeaders dittoHeaders = command.getDittoHeaders();
        final ConnectivityCommandResponse commandResponse =
                ModifyConnectionResponse.modified(connectionId, dittoHeaders);

        if (ConnectionStatus.OPEN.equals(connection.getConnectionStatus())) {
            final OpenConnection openConnectionAfterModification = OpenConnection.of(connectionId, dittoHeaders);
            log.debug("Desired connection state is {}, forwarding {} to client actor.",
                    connection.getConnectionStatus(), openConnectionAfterModification);
            askClientActor(openConnectionAfterModification,
                    response -> {
                        final PerformTask performTask =
                                new PerformTask("subscribe for events and schedule ModifyConnectionResponse",
                                        subscribeForEventsAndScheduleResponse(commandResponse, origin));
                        parent.tell(ConnectionSupervisorActor.ManualReset.getInstance(), self);
                        self.tell(performTask, ActorRef.noSender());
                    },
                    error -> handleException("connect-after-modify", origin, error)
            );
        } else {
            log.debug("Desired connection state is {}, do not open connection.", connection.getConnectionStatus());
            origin.tell(commandResponse, getSelf());
        }
    }

    private void openConnection(final OpenConnection command) {
        checkConnectionNotNull();

        final ConnectionOpened connectionOpened =
                ConnectionOpened.of(command.getConnectionId(), command.getDittoHeaders());
        final ActorRef origin = getSender();
        final ActorRef self = getSelf();

        persistEvent(connectionOpened, persistedEvent -> {
            restoreConnection(connection.toBuilder().connectionStatus(ConnectionStatus.OPEN).build());
            askClientActor(command, response -> {
                        final ConnectivityCommandResponse commandResponse =
                                OpenConnectionResponse.of(connectionId, command.getDittoHeaders());
                        final PerformTask performTask = new PerformTask("open connection",
                                subscribeForEventsAndScheduleResponse(commandResponse, origin));
                        self.tell(performTask, ActorRef.noSender());
                    },
                    error -> handleException("open-connection", origin, error)
            );
        });
    }

    private void checkConnectionNotNull() {
        checkNotNull(connection, "Connection");
    }

    private void closeConnection(final CloseConnection command) {
        checkConnectionNotNull();

        final ConnectionClosed connectionClosed =
                ConnectionClosed.of(command.getConnectionId(), command.getDittoHeaders());
        final ActorRef origin = getSender();
        final ActorRef self = getSelf();

        persistEvent(connectionClosed, persistedEvent -> {
            if (connection != null) {
                restoreConnection(connection.toBuilder().connectionStatus(ConnectionStatus.CLOSED).build());
            }
            final CloseConnectionResponse closeConnectionResponse =
                    CloseConnectionResponse.of(connectionId, command.getDittoHeaders());
            askClientActorIfStarted(command,
                    response -> {
                        final PerformTask performTask =
                                new PerformTask(
                                        "unsubscribe from events on connection closed, stop client actor and schdeule response",
                                        connectionActor -> {
                                            connectionActor.unsubscribeFromEvents();
                                            connectionActor.stopClientActor();
                                            origin.tell(closeConnectionResponse, getSelf());
                                        });
                        self.tell(performTask, ActorRef.noSender());
                    },
                    error -> handleException("disconnect", origin, error),
                    () -> {
                        log.debug("Client actor was not started, responding directly.");
                        origin.tell(closeConnectionResponse, getSelf());
                    }
            );
        });
    }

    private void deleteConnection(final DeleteConnection command) {
        final ConnectionDeleted connectionDeleted =
                ConnectionDeleted.of(command.getConnectionId(), command.getDittoHeaders());
        final ActorRef origin = getSender();
        final ActorRef self = getSelf();

        persistEvent(connectionDeleted, persistedEvent -> {
            stopClientActor();
            origin.tell(DeleteConnectionResponse.of(connectionId, command.getDittoHeaders()), self);
            stopSelf();
            // All subscriptions stop automatically once this actor stops.
            // connectionActor.unsubscribeFromEvents();
        });
    }

    /*
     * NOT thread-safe.
     */
    private void askClientActor(final Command<?> cmd, final Consumer<Object> onSuccess,
            final Consumer<Throwable> onError) {

        startClientActorIfRequired();
        final long timeout = Optional.ofNullable(cmd.getDittoHeaders().get("timeout"))
                .map(Long::parseLong)
                .orElse(DEFAULT_TIMEOUT_MS);
        // wrap in Broadcast message because these management messages must be delivered to each client actor
        if (clientActorRouter != null && connection != null) {
            final ActorRef aggregationActor = getContext().actorOf(
                    AggregateActor.props(connectionId, clientActorRouter, connection.getClientCount(), timeout));
            PatternsCS.ask(aggregationActor, cmd, timeout)
                    .whenComplete((response, exception) -> {
                        log.debug("Got response to {}: {}", cmd.getType(),
                                exception == null ? response : exception);
                        if (exception != null) {
                            onError.accept(exception);
                        } else if (response instanceof Status.Failure) {
                            final Throwable cause = ((Status.Failure) response).cause();
                            onError.accept(cause);
                        } else if (response instanceof DittoRuntimeException) {
                            onError.accept((DittoRuntimeException) response);
                        } else {
                            onSuccess.accept(response);
                        }
                    });
        } else {
            final String message =
                    MessageFormat.format(
                            "NOT asking client actor <{0}> for connection <{1}> because one of them is null.",
                            clientActorRouter, connection);
            final NullPointerException nullPointerException = new NullPointerException(message);
            log.error(message);
            onError.accept(nullPointerException);
        }
    }

    /*
     * NOT thread-safe.
     */
    private void askClientActorIfStarted(final Command<?> cmd, final Consumer<Object> onSuccess,
            final Consumer<Throwable> onError, final Runnable onClientActorNotStarted) {
        if (clientActorRouter != null && connection != null) {
            askClientActor(cmd, onSuccess, onError);
        } else {
            onClientActorNotStarted.run();
        }
    }

    /*
     * Thread-safe because Actor.getSelf() is thread-safe.
     */
    private void handleException(final String action, final ActorRef origin, final Throwable exception) {
        handleException(action, origin, exception, true);
    }

    private void handleException(final String action,
            final ActorRef origin,
            final Throwable exception,
            final boolean sendExceptionResponse) {

        final DittoRuntimeException dre;
        if (exception instanceof DittoRuntimeException) {
            dre = (DittoRuntimeException) exception;
        } else {
            dre = ConnectionFailedException.newBuilder(connectionId)
                    .description(exception.getMessage())
                    .cause(exception)
                    .build();
        }

        if (sendExceptionResponse) {
            origin.tell(dre, getSelf());
        }
        log.warning("Operation <{}> on connection <{}> failed due to {}: {}.", action, connectionId,
                dre.getClass().getSimpleName(), dre.getMessage());
    }

    private void retrieveConnection(final RetrieveConnection command) {
        checkConnectionNotNull();
        getSender().tell(RetrieveConnectionResponse.of(connection, command.getDittoHeaders()), getSelf());
    }

    private void retrieveConnectionStatus(final RetrieveConnectionStatus command) {
        checkConnectionNotNull();
        getSender().tell(RetrieveConnectionStatusResponse.of(connectionId, connection.getConnectionStatus(),
                command.getDittoHeaders()), getSelf());
    }

    private void retrieveConnectionMetrics(final RetrieveConnectionMetrics command) {
        checkConnectionNotNull();

        final ActorRef origin = getSender();
        askClientActorIfStarted(command,
                response -> origin.tell(response, getSelf()),
                error -> handleException("retrieve-metrics", origin, error),
                () -> respondWithEmptyMetrics(command, origin));
    }

    private void respondWithEmptyMetrics(final RetrieveConnectionMetrics command, final ActorRef origin) {
        log.debug("ClientActor not started, responding with empty connection metrics with status closed.");
        final ConnectionMetrics metrics =
                ConnectivityModelFactory.newConnectionMetrics(ConnectionStatus.CLOSED,
                        "connection is closed",
                        connectionClosedAt != null ? connectionClosedAt : Instant.ofEpochSecond(0),
                        BaseClientState.DISCONNECTED.name(), Collections.emptyList(),
                        Collections.emptyList());
        final RetrieveConnectionMetricsResponse metricsResponse =
                RetrieveConnectionMetricsResponse.of(connectionId, metrics, command.getDittoHeaders());
        final String responseType = metricsResponse.getType();
        final AggregatedConnectivityCommandResponse response =
                AggregatedConnectivityCommandResponse.of(connectionId, Collections.singletonList(metricsResponse),
                        responseType,
                        HttpStatusCode.OK, command.getDittoHeaders());
        origin.tell(response, getSelf());
    }

    private void subscribeForEvents() {
        checkConnectionNotNull();

        // unsubscribe to previously subscribed topics
        unsubscribeFromEvents();

        uniqueTopics = connection.getTargets().stream()
                .flatMap(target -> target.getTopics().stream().map(FilteredTopic::getTopic))
                .collect(Collectors.toSet());

        forEachPubSubTopicDo(pubSubTopic -> {
            final DistributedPubSubMediator.Subscribe subscribe =
                    new DistributedPubSubMediator.Subscribe(pubSubTopic, PUB_SUB_GROUP_PREFIX + connectionId,
                            getSelf());
            log.debug("Subscribing to pub-sub topic <{}> for connection <{}>.", pubSubTopic, connectionId);
            pubSubMediator.tell(subscribe, getSelf());
        });
    }

    private void unsubscribeFromEvents() {
        forEachPubSubTopicDo(pubSubTopic -> {
            log.debug("Unsubscribing from pub-sub topic <{}> for connection <{}>.", pubSubTopic, connectionId);
            final DistributedPubSubMediator.Unsubscribe unsubscribe =
                    new DistributedPubSubMediator.Unsubscribe(pubSubTopic, PUB_SUB_GROUP_PREFIX + connectionId,
                            getSelf());
            pubSubMediator.tell(unsubscribe, getSelf());
        });
    }

    private void forEachPubSubTopicDo(final Consumer<String> topicConsumer) {
        uniqueTopics.stream()
                .map(Topic::getPubSubTopic)
                .forEach(topicConsumer);
    }

    private void handleCommandDuringInitialization(final ConnectivityCommand command) {
        log.debug("Unexpected command during initialization of actor received: {} - "
                        + "Terminating this actor and sending 'ConnectionNotAccessibleException' to requester ...",
                command.getType());
        getSender().tell(ConnectionNotAccessibleException.newBuilder(command.getId())
                .dittoHeaders(command.getDittoHeaders())
                .build(), getSelf());
    }

    private <E extends Event> void persistEvent(final E event, final Consumer<E> consumer) {
        persist(event, persistedEvent -> {
            log.debug("Successfully persisted Event <{}>.", persistedEvent.getType());
            consumer.accept(persistedEvent);
            pubSubMediator.tell(new DistributedPubSubMediator.Publish(event.getType(), event, true), getSelf());

            // save a snapshot if there were too many changes since the last snapshot
            if ((lastSequenceNr() - lastSnapshotSequenceNr) > snapshotThreshold) {
                doSaveSnapshot();
            }
        });
    }

    private void doSaveSnapshot() {
        if (snapshotInProgress) {
            log.debug("Already requested taking a Snapshot - not doing it again");
        } else if (connection != null) {
            snapshotInProgress = true;
            log.info("Attempting to save Snapshot for Connection: <{}> ...", connection);
            // save a snapshot
            final Object snapshotToStore = snapshotAdapter.toSnapshotStore(connection);
            saveSnapshot(snapshotToStore);
        } else {
            log.warning("Connection and MappingContext must not be null when taking snapshot.");
        }
    }

    private void startClientActorIfRequired() {
        checkNotNull(connectionId, "connectionId");
        checkConnectionNotNull();
        if (clientActorRouter == null) {
            final int clientCount = connection.getClientCount();
            log.info("Starting ClientActor for connection <{}> with <{}> clients.", connectionId, clientCount);
            final Props props = propsFactory.getActorPropsForType(connection, conciergeForwarder);
            final ClusterRouterPoolSettings clusterRouterPoolSettings =
                    new ClusterRouterPoolSettings(clientCount, 1, true,
                            Collections.singleton(CLUSTER_ROLE));
            final RoundRobinPool roundRobinPool = new RoundRobinPool(clientCount);
            final Props clusterRouterPoolProps =
                    new ClusterRouterPool(roundRobinPool, clusterRouterPoolSettings).props(props);

            // start client actor without name so it does not conflict with its previous incarnation
            clientActorRouter = getContext().actorOf(clusterRouterPoolProps);
        } else {
            log.debug("ClientActor already started.");
        }
    }

    private void stopClientActor() {
        if (clientActorRouter != null) {
            connectionClosedAt = Instant.now();
            log.debug("Stopping the client actor.");
            stopChildActor(clientActorRouter);
            clientActorRouter = null;
        }
    }

    private void stopChildActor(final ActorRef actor) {
        log.debug("Stopping child actor <{}>.", actor.path());
        getContext().stop(actor);
    }

    private void stopSelf() {
        log.debug("Shutting down");
        // stop the supervisor (otherwise it'd restart this actor) which causes this actor to stop, too.
        getContext().getParent().tell(PoisonPill.getInstance(), getSelf());
    }

    private void stopSelfIfDeletedAfterDelay() {
        final ExecutionContextExecutor dispatcher = getContext().dispatcher();
        cancelStopSelfIfDeletedTrigger();
        stopSelfIfDeletedTrigger = getContext().system()
                .scheduler()
                .scheduleOnce(DELETED_ACTOR_LIFETIME, getSelf(), STOP_SELF_IF_DELETED, dispatcher, ActorRef.noSender());
    }

    private void cancelStopSelfIfDeletedTrigger() {
        if (stopSelfIfDeletedTrigger != null) {
            stopSelfIfDeletedTrigger.cancel();
            stopSelfIfDeletedTrigger = null;
        }
    }

    private void handleSubscribeAck(final DistributedPubSubMediator.SubscribeAck subscribeAck) {
        log.debug("Successfully subscribed to distributed pub/sub on topic <{}>.",
                subscribeAck.subscribe().topic());
    }

    private void handleUnsubscribeAck(final DistributedPubSubMediator.UnsubscribeAck unsubscribeAck) {
        log.debug("Successfully unsubscribed from distributed pub/sub on topic <{}>.",
                unsubscribeAck.unsubscribe().topic());
    }

    private void handleSnapshotSuccess(final SaveSnapshotSuccess sss) {
        log.debug("Snapshot was saved successfully: {}", sss);
    }

    private void schedulePendingResponse(final ConnectivityCommandResponse response, final ActorRef sender) {
        getContext().system().scheduler()
                .scheduleOnce(flushPendingResponsesTimeout,
                        sender,
                        response,
                        getContext().dispatcher(),
                        getSelf());
    }

    private static Consumer<ConnectionActor> subscribeForEventsAndScheduleResponse(
            final ConnectivityCommandResponse response,
            final ActorRef sender) {

        return connectionActor -> {
            connectionActor.subscribeForEvents();
            connectionActor.schedulePendingResponse(response, sender);
        };
    }

    /**
     * Self-message for future tasks to run synchronously in actor's thread.
     * Minimal wrapping of thread-unsafe operations so that they do not corrupt actor state.
     * The results of such operations are not guaranteed to make sense.
     */
    private static final class PerformTask {

        final String description;
        final Consumer<ConnectionActor> task;

        private PerformTask(final String description, final Consumer<ConnectionActor> task) {
            this.description = description;
            this.task = task;
        }

        private void run(final ConnectionActor thisActor) {
            task.accept(thisActor);
        }

        @Override
        public final String toString() {
            return String.format("PerformTask(%s)", description);
        }
    }

    /**
     * Local helper-actor which is started for aggregating several CommandResponses sent back by potentially several
     * {@code clientActors} (behind a cluster Router running on different cluster nodes).
     */
    private static final class AggregateActor extends AbstractActor {

        private final DiagnosticLoggingAdapter log = LogUtil.obtain(this);

        private final List<CommandResponse<?>> aggregatedResults;
        private final Map<String, Status.Status> aggregatedStatus;

        private final String connectionId;
        private final ActorRef clientActor;
        private final int expectedResponses;
        private final long timeout;

        private int responseCount = 0;
        @Nullable private ActorRef origin;
        @Nullable private DittoHeaders originHeaders;

        /**
         * Creates Akka configuration object for this actor.
         *
         * @return the Akka configuration Props object
         */
        static Props props(final String connectionId,
                final ActorRef clientActor,
                final int expectedResponses,
                final long timeout) {

            return Props.create(AggregateActor.class, connectionId, clientActor, expectedResponses, timeout);
        }

        private AggregateActor(final String connectionId,
                final ActorRef clientActor,
                final int expectedResponses,
                final long timeout) {

            this.connectionId = connectionId;
            this.clientActor = clientActor;
            this.expectedResponses = expectedResponses;
            this.timeout = timeout;
            aggregatedResults = new ArrayList<>();
            aggregatedStatus = new HashMap<>();
        }

        @Override
        public Receive createReceive() {
            return ReceiveBuilder.create()
                    .match(Command.class, command -> {
                        clientActor.tell(new Broadcast(command), getSelf());
                        originHeaders = command.getDittoHeaders();
                        origin = getSender();
                        getContext().setReceiveTimeout(
                                Duration.create(timeout / 2.0, TimeUnit.MILLISECONDS));
                    })
                    .match(ReceiveTimeout.class, timeout -> {
                        // send back (partially) gathered responses
                        sendBackAggregatedResults();
                    })
                    .matchAny(any -> {
                        if (any instanceof CommandResponse) {
                            aggregatedResults.add((CommandResponse<?>) any);
                        } else if (any instanceof Status.Status) {
                            aggregatedStatus.put(getSender().path().address().hostPort(),
                                    (Status.Status) any);
                        } else if (any instanceof DittoRuntimeException) {
                            aggregatedResults.add(
                                    ConnectivityErrorResponse.of((DittoRuntimeException) any));
                        } else {
                            log.error("Could not handle non-Jsonifiable non-Status response: {}", any);
                        }
                        responseCount++;
                        if (expectedResponses == responseCount) {
                            // send back all gathered responses
                            sendBackAggregatedResults();
                        }
                    })
                    .build();
        }

        private void sendBackAggregatedResults() {
            if (origin != null && originHeaders != null && !aggregatedResults.isEmpty()) {
                final String responseType = aggregatedResults.get(0).getType();
                final AggregatedConnectivityCommandResponse response =
                        AggregatedConnectivityCommandResponse.of(connectionId, aggregatedResults,
                                responseType,
                                HttpStatusCode.OK, originHeaders);
                log.debug("Aggregated response: {}", response);
                origin.tell(response, getSelf());
            } else if (origin != null && originHeaders != null && !aggregatedStatus.isEmpty()) {
                log.debug("Aggregated statuses: {}", aggregatedStatus);
                final Optional<Status.Status> failure = aggregatedStatus.entrySet().stream()
                        .filter(s -> s.getValue() instanceof Status.Failure)
                        .map(Map.Entry::getValue)
                        .findFirst();
                if (failure.isPresent()) {
                    origin.tell(failure.get(), getSelf());
                } else {
                    final String aggregatedStatusStr = aggregatedStatus.entrySet().stream()
                            .map(Object::toString)
                            .collect(Collectors.joining(","));
                    origin.tell(new Status.Success(aggregatedStatusStr), getSelf());
                }
            } else {
                log.warning("No origin was present or results were empty in order to send back aggregated results to");
            }
            getContext().stop(getSelf());
        }
    }

}<|MERGE_RESOLUTION|>--- conflicted
+++ resolved
@@ -400,13 +400,8 @@
 
         // forward to client actor if topic was subscribed and there are targets that are authorized to read
         final Set<Target> filteredTargets =
-<<<<<<< HEAD
-                placeholdersFilter.filterTargets(subscribedAndAuthorizedTargets, signal.getId(),
+                PlaceholderFilter.filterTargets(subscribedAndAuthorizedTargets, signal.getId(),
                         unresolvedPlaceholder -> log.info(UNRESOLVED_PLACEHOLDERS_MESSAGE, unresolvedPlaceholder));
-=======
-                PlaceholderFilter.filterTargets(subscribedAndAuthorizedTargets, signal.getId(),
-                        unresolvedPlaceholder -> log.info(UNRESOLVER_PLACEHOLDERS_MESSAGE, unresolvedPlaceholder));
->>>>>>> 592e2d7d
 
         log.debug("Forwarding signal <{}> to client actor with targets: {}.", signal.getType(), filteredTargets);
 
