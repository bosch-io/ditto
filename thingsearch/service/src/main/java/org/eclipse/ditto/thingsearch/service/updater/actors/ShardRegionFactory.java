--- conflicted
+++ resolved
@@ -29,7 +29,6 @@
 import akka.actor.ActorSystem;
 import akka.actor.Props;
 import akka.cluster.sharding.ClusterSharding;
-import akka.cluster.sharding.ClusterShardingSettings;
 
 /**
  * Factory for Shard Region {@link ActorRef}s of different services.
@@ -115,16 +114,7 @@
      * @return the shard region.
      */
     public ActorRef createShardRegion(final int shards, final Props props, final String name, final String role) {
-<<<<<<< HEAD
         return ShardRegionCreator.start(actorSystem, name, props, shards, role);
-=======
-        final ClusterSharding clusterSharding = ClusterSharding.get(actorSystem);
-        final ClusterShardingSettings shardingSettings =
-                ClusterShardingSettings.create(actorSystem).withRole(role);
-        final ShardRegionExtractor shardRegionExtractor = ShardRegionExtractor.of(shards, actorSystem);
-
-        return clusterSharding.start(name, props, shardingSettings, shardRegionExtractor);
->>>>>>> 451b4e31
     }
 
 }