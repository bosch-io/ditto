/*
 * Copyright (c) 2017 Bosch Software Innovations GmbH.
 *
 * All rights reserved. This program and the accompanying materials
 * are made available under the terms of the Eclipse Public License v2.0
 * which accompanies this distribution, and is available at
 * https://www.eclipse.org/org/documents/epl-2.0/index.php
 *
 * Contributors:
 *    Bosch Software Innovations GmbH - initial contribution
 */
package org.eclipse.ditto.services.gateway.endpoints.directives.auth.jwt;

import static akka.http.javadsl.server.Directives.extractRequestContext;
import static akka.http.javadsl.server.Directives.onSuccess;
import static org.eclipse.ditto.model.base.common.ConditionChecker.checkNotNull;
import static org.eclipse.ditto.services.gateway.endpoints.utils.HttpUtils.containsAuthorizationForPrefix;
import static org.eclipse.ditto.services.gateway.endpoints.utils.HttpUtils.getRequestHeader;

import java.security.PublicKey;
import java.util.List;
import java.util.Optional;
import java.util.concurrent.CompletionException;
import java.util.function.Function;
import java.util.function.Supplier;

import org.eclipse.ditto.model.base.auth.AuthorizationContext;
import org.eclipse.ditto.model.base.auth.AuthorizationModelFactory;
<<<<<<< HEAD
import org.eclipse.ditto.services.utils.tracing.MutableKamonTimer;
import org.eclipse.ditto.services.utils.tracing.TraceInformation;
import org.eclipse.ditto.services.utils.tracing.TracingTags;
=======
import org.eclipse.ditto.model.base.auth.AuthorizationSubject;
>>>>>>> 3a0d55cb
import org.eclipse.ditto.model.base.exceptions.DittoRuntimeException;
import org.eclipse.ditto.model.base.headers.DittoHeaders;
import org.eclipse.ditto.services.gateway.endpoints.directives.auth.AuthenticationProvider;
import org.eclipse.ditto.services.gateway.endpoints.utils.DirectivesLoggingUtils;
import org.eclipse.ditto.services.utils.tracing.TraceUtils;
import org.eclipse.ditto.services.gateway.security.HttpHeader;
import org.eclipse.ditto.services.gateway.security.jwt.ImmutableJsonWebToken;
import org.eclipse.ditto.services.gateway.security.jwt.JsonWebToken;
import org.eclipse.ditto.signals.commands.base.exceptions.GatewayAuthenticationFailedException;
import org.eclipse.ditto.signals.commands.base.exceptions.GatewayAuthenticationProviderUnavailableException;
import org.slf4j.Logger;
import org.slf4j.LoggerFactory;

import akka.http.javadsl.server.RequestContext;
import akka.http.javadsl.server.Route;
import io.jsonwebtoken.ExpiredJwtException;
import io.jsonwebtoken.MalformedJwtException;
import io.jsonwebtoken.SignatureException;
import io.jsonwebtoken.impl.DefaultJwtParser;

/**
 * Implementation of {@link AuthenticationProvider} handling JWT authentication.
 */
public final class JwtAuthenticationDirective implements AuthenticationProvider {

    private static final Logger LOGGER = LoggerFactory.getLogger(JwtAuthenticationDirective.class);

    private static final String AUTHORIZATION_JWT = "Bearer";

<<<<<<< HEAD
    private static final String TRACE_FILTER_AUTH_JWT = "filter_auth_jwt";
=======
    private static final String TRACE_FILTER_AUTH_JWT_FAIL = "filter.auth.jwt.fail";
    private static final String TRACE_FILTER_AUTH_JWT_ERROR = "filter.auth.jwt.error";
    private static final String TRACE_FILTER_AUTH_JWT_SUCCESS = "filter.auth.jwt.success";
>>>>>>> 3a0d55cb

    private final PublicKeyProvider publicKeyProvider;
    private final AuthorizationSubjectsProvider authorizationSubjectsProvider;

    /**
     * Constructs a new {@link JwtAuthenticationDirective}.
     *
     * @param publicKeyProvider the provider for public keys.
     * @param authorizationSubjectsProvider a provider for authorization subjects of a jwt.
     * @throws NullPointerException if any argument is {@code null}.
     */
    public JwtAuthenticationDirective(final PublicKeyProvider publicKeyProvider,
            final AuthorizationSubjectsProvider authorizationSubjectsProvider) {
        this.publicKeyProvider = checkNotNull(publicKeyProvider);
        this.authorizationSubjectsProvider = checkNotNull(authorizationSubjectsProvider);
    }

    @Override
    public boolean isApplicable(final RequestContext context) {
        return containsAuthorizationForPrefix(context, AUTHORIZATION_JWT);
    }

    @Override
    public Route unauthorized(final String correlationId) {
        throw buildMissingJwtException(correlationId);
    }


    @Override
    public Route authenticate(final String correlationId, final Function<AuthorizationContext, Route> inner) {
        return extractRequestContext(
                requestContext -> DirectivesLoggingUtils.enhanceLogWithCorrelationId(correlationId, () -> {
                    final TraceContext traceContext = Kamon.tracer().newContext(TRACE_FILTER_AUTH_JWT_ERROR);
                    final Optional<String> authorization =
                            getRequestHeader(requestContext, HttpHeader.AUTHORIZATION.toString().toLowerCase());

<<<<<<< HEAD
                    final JsonWebToken jwt = authorization.map(ImmutableJsonWebToken::fromAuthorizationString)
                            .orElseThrow(() -> buildMissingJwtException(correlationId));

                    final TraceInformation traceInformation = TraceUtils.determineTraceInformation(
                            requestContext.getRequest().getUri().toRelative().path());

                    final MutableKamonTimer timer = MutableKamonTimer.build(TRACE_FILTER_AUTH_JWT,
                            traceInformation.getTags());

                    return onSuccess(() -> CompletableFuture
                            .supplyAsync(() -> DirectivesLoggingUtils.enhanceLogWithCorrelationId(correlationId,
                                    () -> publicKeyProvider.getPublicKey(jwt.getIssuer(), jwt.getKeyId())
                                            .orElseThrow(() -> buildJwtUnauthorizedException(correlationId, timer))),
                                    blockingDispatcher)
                            .thenApply(publicKey -> DirectivesLoggingUtils.enhanceLogWithCorrelationId(correlationId,
                                    () -> {
                                        validateToken(jwt, publicKey, correlationId, timer);

                                        final AuthorizationContext authContext =
                                                AuthorizationModelFactory.newAuthContext(
                                                        authorizationSubjectsProvider.getAuthorizationSubjects(jwt));

                                        timer.tag(TracingTags.AUTH_SUCCESS, Boolean.toString(true))
                                                .stop();

                                        return authContext;
                                    })), inner);
=======
                    if (!authorization.isPresent()) {
                        traceContext.rename(TRACE_FILTER_AUTH_JWT_FAIL);
                        traceContext.finish();

                        throw buildMissingJwtException(correlationId);
                    }

                    final JsonWebToken jwt = ImmutableJsonWebToken.fromAuthorizationString(authorization.get());

                    return onSuccess(() -> publicKeyProvider.getPublicKey(jwt.getIssuer(), jwt.getKeyId())
                                    .thenApply(publicKeyOpt ->
                                            DirectivesLoggingUtils.enhanceLogWithCorrelationId(correlationId,
                                                    () -> {
                                                        final Supplier<DittoRuntimeException>
                                                                missingAuthExceptionSupplier =
                                                                () -> buildJwtUnauthorizedException(correlationId);
                                                        final PublicKey publicKey = publicKeyOpt
                                                                .orElseThrow(missingAuthExceptionSupplier);

                                                        validateToken(jwt, publicKey, correlationId);

                                                        final List<AuthorizationSubject> authSubjects =
                                                                authorizationSubjectsProvider
                                                                        .getAuthorizationSubjects(jwt);
                                                        final AuthorizationContext authContext =
                                                                AuthorizationModelFactory.newAuthContext(authSubjects);

                                                        traceContext.rename(TRACE_FILTER_AUTH_JWT_SUCCESS);
                                                        traceContext.finish();

                                                        return authContext;
                                                    })
                                    ).exceptionally(t -> {
                                        final Throwable rootCause =
                                                (t instanceof CompletionException) ? t.getCause() : t;
                                        if (rootCause instanceof GatewayAuthenticationFailedException) {
                                            traceContext.rename(TRACE_FILTER_AUTH_JWT_FAIL);
                                            traceContext.finish();

                                            final DittoRuntimeException e = (DittoRuntimeException) rootCause;
                                            LOGGER.debug("JWT authentication failed.", e);
                                            throw e;
                                        } else {
                                            traceContext.finish();

                                            LOGGER.warn("Unexpected error during JWT authentication.", rootCause);
                                            throw buildAuthenticationProviderUnavailableException(correlationId,
                                                    rootCause);
                                        }
                                    }),
                            inner);
>>>>>>> 3a0d55cb
                }));
    }

    private static DittoRuntimeException buildMissingJwtException(final String correlationId) {
        return GatewayAuthenticationFailedException
                .newBuilder("The JWT was missing.")
                .dittoHeaders(DittoHeaders.newBuilder().correlationId(correlationId).build())
                .build();
    }

    private void validateToken(final JsonWebToken authorizationToken, final PublicKey publicKey,
            final String correlationId, final MutableKamonTimer timer) {
        final DefaultJwtParser defaultJwtParser = new DefaultJwtParser();

        try {
            defaultJwtParser.setSigningKey(publicKey).parse(authorizationToken.getToken());
        } catch (final ExpiredJwtException | MalformedJwtException | SignatureException | IllegalArgumentException e) {
            LOGGER.info("Got Exception '{}' during parsing JWT: {}", e.getClass().getSimpleName(), e.getMessage(),
                    e);
            throw buildJwtUnauthorizedException(correlationId, timer);
        }
    }

<<<<<<< HEAD
    private static DittoRuntimeException buildJwtUnauthorizedException(final String correlationId,
            final MutableKamonTimer timer) {
        timer.tag(TracingTags.AUTH_SUCCESS, Boolean.toString(false))
                .stop();

        return GatewayAuthenticationFailedException.newBuilder("The UNKNOWN could not be verified")
=======
    private static DittoRuntimeException buildJwtUnauthorizedException(final String correlationId) {
        return GatewayAuthenticationFailedException.newBuilder("The JWT could not be verified")
>>>>>>> 3a0d55cb
                .description("Check if your token is not expired and set the token accordingly.")
                .dittoHeaders(DittoHeaders.newBuilder().correlationId(correlationId).build())
                .build();
    }

    private static DittoRuntimeException buildAuthenticationProviderUnavailableException(final String correlationId,
            final Throwable cause) {
        return GatewayAuthenticationProviderUnavailableException
                .newBuilder()
                .dittoHeaders(DittoHeaders.newBuilder().correlationId(correlationId).build())
                .cause(cause)
                .build();
    }
}<|MERGE_RESOLUTION|>--- conflicted
+++ resolved
@@ -22,25 +22,21 @@
 import java.util.Optional;
 import java.util.concurrent.CompletionException;
 import java.util.function.Function;
-import java.util.function.Supplier;
 
 import org.eclipse.ditto.model.base.auth.AuthorizationContext;
 import org.eclipse.ditto.model.base.auth.AuthorizationModelFactory;
-<<<<<<< HEAD
-import org.eclipse.ditto.services.utils.tracing.MutableKamonTimer;
-import org.eclipse.ditto.services.utils.tracing.TraceInformation;
-import org.eclipse.ditto.services.utils.tracing.TracingTags;
-=======
 import org.eclipse.ditto.model.base.auth.AuthorizationSubject;
->>>>>>> 3a0d55cb
 import org.eclipse.ditto.model.base.exceptions.DittoRuntimeException;
 import org.eclipse.ditto.model.base.headers.DittoHeaders;
 import org.eclipse.ditto.services.gateway.endpoints.directives.auth.AuthenticationProvider;
 import org.eclipse.ditto.services.gateway.endpoints.utils.DirectivesLoggingUtils;
-import org.eclipse.ditto.services.utils.tracing.TraceUtils;
 import org.eclipse.ditto.services.gateway.security.HttpHeader;
 import org.eclipse.ditto.services.gateway.security.jwt.ImmutableJsonWebToken;
 import org.eclipse.ditto.services.gateway.security.jwt.JsonWebToken;
+import org.eclipse.ditto.services.utils.tracing.MutableKamonTimer;
+import org.eclipse.ditto.services.utils.tracing.TraceInformation;
+import org.eclipse.ditto.services.utils.tracing.TraceUtils;
+import org.eclipse.ditto.services.utils.tracing.TracingTags;
 import org.eclipse.ditto.signals.commands.base.exceptions.GatewayAuthenticationFailedException;
 import org.eclipse.ditto.signals.commands.base.exceptions.GatewayAuthenticationProviderUnavailableException;
 import org.slf4j.Logger;
@@ -62,13 +58,7 @@
 
     private static final String AUTHORIZATION_JWT = "Bearer";
 
-<<<<<<< HEAD
     private static final String TRACE_FILTER_AUTH_JWT = "filter_auth_jwt";
-=======
-    private static final String TRACE_FILTER_AUTH_JWT_FAIL = "filter.auth.jwt.fail";
-    private static final String TRACE_FILTER_AUTH_JWT_ERROR = "filter.auth.jwt.error";
-    private static final String TRACE_FILTER_AUTH_JWT_SUCCESS = "filter.auth.jwt.success";
->>>>>>> 3a0d55cb
 
     private final PublicKeyProvider publicKeyProvider;
     private final AuthorizationSubjectsProvider authorizationSubjectsProvider;
@@ -101,11 +91,9 @@
     public Route authenticate(final String correlationId, final Function<AuthorizationContext, Route> inner) {
         return extractRequestContext(
                 requestContext -> DirectivesLoggingUtils.enhanceLogWithCorrelationId(correlationId, () -> {
-                    final TraceContext traceContext = Kamon.tracer().newContext(TRACE_FILTER_AUTH_JWT_ERROR);
                     final Optional<String> authorization =
                             getRequestHeader(requestContext, HttpHeader.AUTHORIZATION.toString().toLowerCase());
 
-<<<<<<< HEAD
                     final JsonWebToken jwt = authorization.map(ImmutableJsonWebToken::fromAuthorizationString)
                             .orElseThrow(() -> buildMissingJwtException(correlationId));
 
@@ -115,77 +103,47 @@
                     final MutableKamonTimer timer = MutableKamonTimer.build(TRACE_FILTER_AUTH_JWT,
                             traceInformation.getTags());
 
-                    return onSuccess(() -> CompletableFuture
-                            .supplyAsync(() -> DirectivesLoggingUtils.enhanceLogWithCorrelationId(correlationId,
-                                    () -> publicKeyProvider.getPublicKey(jwt.getIssuer(), jwt.getKeyId())
-                                            .orElseThrow(() -> buildJwtUnauthorizedException(correlationId, timer))),
-                                    blockingDispatcher)
-                            .thenApply(publicKey -> DirectivesLoggingUtils.enhanceLogWithCorrelationId(correlationId,
-                                    () -> {
-                                        validateToken(jwt, publicKey, correlationId, timer);
+                    return onSuccess(() -> publicKeyProvider.getPublicKey(jwt.getIssuer(), jwt.getKeyId())
+                            .thenApply(publicKeyOpt ->
+                                    DirectivesLoggingUtils.enhanceLogWithCorrelationId(correlationId,
+                                            () -> {
+                                                final PublicKey publicKey = publicKeyOpt
+                                                        .orElseThrow(() -> buildJwtUnauthorizedException(correlationId,
+                                                                timer));
 
-                                        final AuthorizationContext authContext =
-                                                AuthorizationModelFactory.newAuthContext(
-                                                        authorizationSubjectsProvider.getAuthorizationSubjects(jwt));
+                                                validateToken(jwt, publicKey, correlationId, timer);
 
-                                        timer.tag(TracingTags.AUTH_SUCCESS, Boolean.toString(true))
-                                                .stop();
+                                                final List<AuthorizationSubject> authSubjects =
+                                                        authorizationSubjectsProvider
+                                                                .getAuthorizationSubjects(jwt);
 
-                                        return authContext;
-                                    })), inner);
-=======
-                    if (!authorization.isPresent()) {
-                        traceContext.rename(TRACE_FILTER_AUTH_JWT_FAIL);
-                        traceContext.finish();
+                                                final AuthorizationContext authContext =
+                                                        AuthorizationModelFactory.newAuthContext(authSubjects);
 
-                        throw buildMissingJwtException(correlationId);
-                    }
+                                                timer.tag(TracingTags.AUTH_SUCCESS, Boolean.toString(true))
+                                                        .stop();
 
-                    final JsonWebToken jwt = ImmutableJsonWebToken.fromAuthorizationString(authorization.get());
+                                                return authContext;
+                                            })
+                            ).exceptionally(t -> {
+                                final Throwable rootCause = (t instanceof CompletionException) ? t.getCause() : t;
+                                if (rootCause instanceof GatewayAuthenticationFailedException) {
+                                    timer.tag(TracingTags.AUTH_SUCCESS, Boolean.toString(false))
+                                            .stop();
 
-                    return onSuccess(() -> publicKeyProvider.getPublicKey(jwt.getIssuer(), jwt.getKeyId())
-                                    .thenApply(publicKeyOpt ->
-                                            DirectivesLoggingUtils.enhanceLogWithCorrelationId(correlationId,
-                                                    () -> {
-                                                        final Supplier<DittoRuntimeException>
-                                                                missingAuthExceptionSupplier =
-                                                                () -> buildJwtUnauthorizedException(correlationId);
-                                                        final PublicKey publicKey = publicKeyOpt
-                                                                .orElseThrow(missingAuthExceptionSupplier);
 
-                                                        validateToken(jwt, publicKey, correlationId);
+                                    final DittoRuntimeException e = (DittoRuntimeException) rootCause;
+                                    LOGGER.debug("JWT authentication failed.", e);
+                                    throw e;
+                                } else {
+                                    timer.tag(TracingTags.AUTH_SUCCESS, Boolean.toString(false))
+                                            .stop();
 
-                                                        final List<AuthorizationSubject> authSubjects =
-                                                                authorizationSubjectsProvider
-                                                                        .getAuthorizationSubjects(jwt);
-                                                        final AuthorizationContext authContext =
-                                                                AuthorizationModelFactory.newAuthContext(authSubjects);
-
-                                                        traceContext.rename(TRACE_FILTER_AUTH_JWT_SUCCESS);
-                                                        traceContext.finish();
-
-                                                        return authContext;
-                                                    })
-                                    ).exceptionally(t -> {
-                                        final Throwable rootCause =
-                                                (t instanceof CompletionException) ? t.getCause() : t;
-                                        if (rootCause instanceof GatewayAuthenticationFailedException) {
-                                            traceContext.rename(TRACE_FILTER_AUTH_JWT_FAIL);
-                                            traceContext.finish();
-
-                                            final DittoRuntimeException e = (DittoRuntimeException) rootCause;
-                                            LOGGER.debug("JWT authentication failed.", e);
-                                            throw e;
-                                        } else {
-                                            traceContext.finish();
-
-                                            LOGGER.warn("Unexpected error during JWT authentication.", rootCause);
-                                            throw buildAuthenticationProviderUnavailableException(correlationId,
-                                                    rootCause);
-                                        }
-                                    }),
-                            inner);
->>>>>>> 3a0d55cb
+                                    LOGGER.warn("Unexpected error during JWT authentication.", rootCause);
+                                    throw buildAuthenticationProviderUnavailableException(correlationId,
+                                            rootCause);
+                                }
+                            }), inner);
                 }));
     }
 
@@ -209,17 +167,12 @@
         }
     }
 
-<<<<<<< HEAD
     private static DittoRuntimeException buildJwtUnauthorizedException(final String correlationId,
             final MutableKamonTimer timer) {
         timer.tag(TracingTags.AUTH_SUCCESS, Boolean.toString(false))
                 .stop();
 
-        return GatewayAuthenticationFailedException.newBuilder("The UNKNOWN could not be verified")
-=======
-    private static DittoRuntimeException buildJwtUnauthorizedException(final String correlationId) {
         return GatewayAuthenticationFailedException.newBuilder("The JWT could not be verified")
->>>>>>> 3a0d55cb
                 .description("Check if your token is not expired and set the token accordingly.")
                 .dittoHeaders(DittoHeaders.newBuilder().correlationId(correlationId).build())
                 .build();
