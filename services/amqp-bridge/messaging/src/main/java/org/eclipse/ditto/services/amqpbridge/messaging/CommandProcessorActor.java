--- conflicted
+++ resolved
@@ -134,13 +134,8 @@
     }
 
     private void handle(final InternalMessage m) {
-<<<<<<< HEAD
+        ConditionChecker.checkNotNull(m);
         final String correlationId = m.getHeaders().get(DittoHeaderDefinition.CORRELATION_ID.getKey());
-=======
-        ConditionChecker.checkNotNull(m);
-
-        final String correlationId = DittoHeaders.of(m.getHeaders()).getCorrelationId().orElse("no-correlation-id");
->>>>>>> 10386d48
         LogUtil.enhanceLogWithCorrelationId(log, correlationId);
 
         final InternalMessage messageWithAuthSubject =
